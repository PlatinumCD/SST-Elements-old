--- conflicted
+++ resolved
@@ -420,21 +420,7 @@
 
             bool std_store_found = false;
 
-<<<<<<< HEAD
-=======
-            if ( ev->getFail() ) {
-                VanadisBasicStorePendingEntry* store_entry = lsq->stores_pending.front();
-                if ( store_entry ) {
-                    store_entry->getStoreInstruction()->flagError();
-
-                    out->verbose(CALL_INFO, 0, 0, "Write failed, instAddr=%#llx pAddr=%#llx vAddr=%#llx\n",
-                            store_entry->getStoreInstruction()->getInstructionAddress(), ev->pAddr, ev->vAddr );
-                    return;
-                } else {
-                    out->fatal(CALL_INFO, -1, "Write failed, pAddr=%#llx vAddr=%#llx\n", ev->pAddr, ev->vAddr);
-                }
-            }
->>>>>>> 8468e8a9
+
             auto iter = lsq->std_stores_in_flight.find( ev->getID() ); 
             if ( iter != lsq->std_stores_in_flight.end() ) {
                 lsq->std_stores_in_flight.erase(iter);
