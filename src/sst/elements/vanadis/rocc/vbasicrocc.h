// Copyright 2009-2023 NTESS. Under the terms
// of Contract DE-NA0003525 with NTESS, the U.S.
// Government retains certain rights in this software.
//
// Copyright (c) 2009-2023, NTESS
// All rights reserved.
//
// Portions are copyright of other developers:
// See the file CONTRIBUTORS.TXT in the top level directory
// of the distribution for more information.
//
// This file is part of the SST software package. For license
// information, see the LICENSE file in the top level directory of the
// distribution.

#ifndef _H_VANADIS_BASIC_ROCC
#define _H_VANADIS_BASIC_ROCC

#include <sst/core/output.h>
#include <sst/core/subcomponent.h>

#include "rocc/vroccinterface.h"
#include "inst/vrocc.h"

#include <cinttypes>
#include <cstdint>
#include <vector>
#include <queue>
#include <limits>

using namespace SST::Interfaces;

namespace SST {
namespace Vanadis {

class VanadisRoCCBasic : public SST::Vanadis::VanadisRoCCInterface {

public:
    SST_ELI_REGISTER_SUBCOMPONENT(VanadisRoCCBasic, "vanadis", "VanadisRoCCBasic",
                                          SST_ELI_ELEMENT_VERSION(1, 0, 0),
                                          "Implements a basic RoCC accelerator",
                                          SST::Vanadis::VanadisRoCCInterface)

    SST_ELI_DOCUMENT_PARAMS(
            { "verbose", "Set the verbosity of output for the RoCC", "0" }, 
            { "max_instructions", "Set the maximum number of RoCC instructions permitted in the queue", "8" },
            {"clock",              "Clock frequency for component TimeConverter. MMIOTile is Unclocked but subcomponents use the TimeConverter", "1Ghz"}
        )

    SST_ELI_DOCUMENT_STATISTICS({ "roccs_issued", "Count number of rocc instructions that are issued", "operations", 1 })

    VanadisRoCCBasic(ComponentId_t id, Params& params) : VanadisRoCCInterface(id, params),
        max_instructions(params.find<size_t>("max_instructions", 8)) {
        
        stat_roccs_issued = registerStatistic<uint64_t>("roccs_issued", "1");

        UnitAlgebra clock = params.find<UnitAlgebra>("clock", "1GHz");

        busy = 0;
    }

    virtual ~VanadisRoCCBasic() {
        for(auto cmd_q_itr = cmd_q.begin(); cmd_q_itr != cmd_q.end(); ) {
            delete (*cmd_q_itr);
            cmd_q_itr = cmd_q.erase(cmd_q_itr);
        }
    }

    bool RoCCFull() override { return cmd_q.size() >= max_instructions; }

    size_t roccQueueSize() override { return cmd_q.size(); }

    void push(VanadisRoCCInstruction* rocc_me) override {
        stat_roccs_issued->addData(1);
        cmd_q.push_back( rocc_me );
    }

    // initialize subcomponents and parameterizable data structures
    void init(unsigned int phase) override {}

    void tick(uint64_t cycle) override {
        output->verbose(CALL_INFO, 16, 0, "-> tick RoCC at cycle %" PRIu64 "\n", cycle);
        if(0 == cmd_q.size()) {
            output->verbose(CALL_INFO, 16, 0, "--> nothing to do in RoCC\n");
            return;
        }
        output->verbose(CALL_INFO, 16, 0, "busy? %d\n", busy);

        if (!busy) { // are we already processing something? If not:
            busy = true; // start processing something
            curr_inst = cmd_q.front(); // grab the command to process
            VanadisRegisterFile* hw_thr_reg = registerFiles->at(curr_inst->getHWThread()); // grab that instruction's register file
            uint64_t rs1 = -1; // initialize variables to hold the src reg values 
            uint64_t rs2 = -1;
            curr_inst->getRegisterValues(output, hw_thr_reg, &rs1, &rs2); // grab the src reg values
            curr_roccCmd = new RoCCCommand(curr_inst, rs1, rs2); // build the RoCC command with the instruction and reg src values

            output->verbose(CALL_INFO, 16, 0, "decoding func7 of RoCC inst\n");
            switch (curr_inst->func7) { 
                case 0x0:
                {
                    output->verbose(CALL_INFO, 16, 0, "performing RoCC ADD\n");
                    performADD();
                } break;
                case 0x1:
                {
                    output->verbose(CALL_INFO, 16, 0, "performing RoCC SRAI\n");
                    performSRAI();
                } break;
                default: 
                {
                    output->verbose(CALL_INFO, 16, 0, "ERROR: unrecognized RoCC func7\n");
                } break;
            }
        }
    }

    // adds rs1 and rs2 and writes it to rd
    void performADD() {
        uint64_t src_1 = registerFiles->at(curr_inst->getHWThread())->getIntReg<int64_t>(curr_inst->getPhysIntRegIn(0));
        uint64_t src_2 = registerFiles->at(curr_inst->getHWThread())->getIntReg<int64_t>(curr_inst->getPhysIntRegIn(1));
        uint64_t result = src_1 + src_2;
        output->verbose(CALL_INFO, 9, 0, "EXECUTE RoCC ADD w/ rs1: %llx, rs2: %llx, result: %llx + %llx", src_1, src_2, result);
        registerFiles->at(curr_inst->getHWThread())->setIntReg<uint64_t>(curr_inst->getPhysIntRegOut(0), result);
        completeRoCC(new RoCCResponse(curr_inst->getPhysIntRegOut(0), result));
        return;
    }

    // writes value of rs1 into rs2
    void performSRAI() {
        uint64_t src_1 = registerFiles->at(curr_inst->getHWThread())->getIntReg<int64_t>(curr_inst->getPhysIntRegIn(0));
        uint64_t shamt = curr_inst->getPhysIntRegIn(1);
        uint64_t result = src_1 >> shamt;
        output->verbose(CALL_INFO, 9, 0, "EXECUTE RoCC SRAI w/ rs1: %llx, shamt: %llx, result: %llx + %llx", src_1, shamt, result);
        registerFiles->at(curr_inst->getHWThread())->setIntReg<uint64_t>(curr_inst->getPhysIntRegOut(0), result);
        completeRoCC(new RoCCResponse(curr_inst->getPhysIntRegOut(0), result));
        return;
    }

    // finalizes the execution of a RoCC instruction by:
    // writing any status data to rd
    // mark the instruction executed so main CPU pipeline knows it is finished
    // pop it out of the command queue so it will no longer be processed 
    // turn off busy bit so host knows this accelerator is no longer busy
    void completeRoCC(RoCCResponse* roccRsp) {
        registerFiles->at(curr_inst->getHWThread())->setIntReg<int64_t>(roccRsp->rd, roccRsp->rd_val); 

        output->verbose(CALL_INFO, 16, 0, "Finalize RoCC command w/ rd %" PRIu16 ", rd_val %" PRIu64 " \n", roccRsp->rd, roccRsp->rd_val);
        curr_inst->markExecuted();
        cmd_q.pop_front();
        busy = false;
    }

<<<<<<< HEAD
    std::deque<VanadisRoCCInstruction*> cmd_q; // queue of RoCC commands issued from CPU
    bool busy; // busy line that keeps accelerator from doing more than one thing at a time
=======
    class StandardMemHandlers : public Interfaces::StandardMem::RequestHandler {
    public:
        friend class VanadisRoCCBasic;

        StandardMemHandlers(VanadisRoCCBasic* rocc, SST::Output* output) :
                Interfaces::StandardMem::RequestHandler(output), rocc(rocc) {output = output;}
        
        virtual ~StandardMemHandlers() {}

        virtual void handle(StandardMem::ReadResp* ev) {
            out->verbose(CALL_INFO, 16, 0, "-> handle read-response (virt-addr: 0x%llx)\n", ev->vAddr);
            VanadisRoCCInstruction* load_ins = rocc->analogCmd_q.front(); // need to grab the instrution that generated the read request
            // so that we know where to store the read response results

            const uint32_t hw_thr = load_ins->getHWThread(); // hardware thread gives us register file info

            if ( ev->getFail() ) { 
                out->verbose(CALL_INFO, 16, 0, "RoCC load failed\n");
                load_ins->flagError();
            }
            
            uint16_t target_isa_reg = load_ins->getISAIntRegOut(0); // get architectural output register 
            uint16_t target_reg = load_ins->getPhysIntRegOut(0); // get physical output register
            uint64_t reg_offset  = 0;
            uint64_t addr_offset = 0;

            uint32_t reg_width = rocc->registerFiles->at(hw_thr)->getIntRegWidth(); // get size of output register
            std::vector<uint8_t> register_value(reg_width); // initialize placeholder for read response data this way because it comes in 8bit (I think?) chunks
            // copy entire register here
            rocc->registerFiles->at(hw_thr)->copyFromIntRegister(target_reg, 0, &register_value[0], reg_width);
            for (auto i = 0; i < reg_width; ++i) { // fill data placeholder with read response data
                register_value.at(reg_offset + addr_offset + i) = ev->data[i];
            }

            switch (ev->getAllFlags()) { // treat read response data differently based on who issued it (flags)
                default:
                {
                    rocc->output->verbose(CALL_INFO, 16, 0, "ERROR: unrecognized read response flag\n");
                } break;
            }

            //rocc->registerFiles->at(hw_thr)->print(out);
            rocc->registerFiles->at(hw_thr)->copyToIntRegister(target_reg, 0, &register_value[0], register_value.size()); // write the read response data into the destination register of the instruciton
            //rocc->registerFiles->at(hw_thr)->print(out);
            if (rocc->curr_inst->func7 == 0x1) { // if this is just an individual load command:
                rocc->completeRoCC(new RoCCResponse(rocc->curr_inst->getPhysIntRegOut(0), 1)); // complete the load command
            }
        } 
        
        virtual void handle(StandardMem::WriteResp* ev) {
            // write is much simpler because we aren't handling any reponse data
            // just need to make sure it went through properly
            out->verbose(CALL_INFO, 16, 0, "-> handle write-response (virt-addr: 0x%llx)\n", ev->vAddr);
            if ( ev->getFail() ) { 
                out->verbose(CALL_INFO, 16, 0, "RoCC store failed\n");
                rocc->analogCmd_q.front()->flagError();
            }
            
            delete ev;
            rocc->completeRoCC(new RoCCResponse(rocc->curr_inst->getPhysIntRegOut(0), 1));
        }
    
        VanadisRoCCBasic* rocc;
        SST::Output* output;
    };

    void processIncomingDataCacheEvent(StandardMem::Request* ev) {
        output->verbose(CALL_INFO, 16, 0, "received incoming data cache request -> processIncomingDataCacheEvent()\n");

        assert(ev != nullptr);
        assert(std_mem_handlers != nullptr);

        ev->handle(std_mem_handlers);
        output->verbose(CALL_INFO, 16, 0, "completed pass off to incoming handlers\n");
    }

    // takes the vector of 8bit chunks and converts it into single uint64_t value
    inline uint64_t dataToInt(std::vector<uint8_t>* data) {
        uint64_t retval = 0;
        assert (data->size() <= 8);

        for (int i = data->size(); i > 0; i--) {
            retval <<= 8;
            retval |= (*data)[i-1];
        }
        return retval;
    }

    // grabs the func7 field of RoCC instruction
    uint32_t extract_func7(const uint32_t ins) const { return ((ins & VANADIS_RISCV_FUNC7_MASK) >> 25); }

    std::deque<VanadisRoCCInstruction*> analogCmd_q; // queue of RoCC commands issued from CPU
    bool busy; // busy line from analog accelerator that keeps this interface from sending more commands
>>>>>>> 72945d1d
    VanadisRoCCInstruction* curr_inst;
    RoCCCommand* curr_roccCmd;

    int max_instructions;

    Statistic<uint64_t>* stat_roccs_issued;
};

} // namespace Vanadis
} // namespace SST

#endif<|MERGE_RESOLUTION|>--- conflicted
+++ resolved
@@ -151,104 +151,8 @@
         busy = false;
     }
 
-<<<<<<< HEAD
     std::deque<VanadisRoCCInstruction*> cmd_q; // queue of RoCC commands issued from CPU
     bool busy; // busy line that keeps accelerator from doing more than one thing at a time
-=======
-    class StandardMemHandlers : public Interfaces::StandardMem::RequestHandler {
-    public:
-        friend class VanadisRoCCBasic;
-
-        StandardMemHandlers(VanadisRoCCBasic* rocc, SST::Output* output) :
-                Interfaces::StandardMem::RequestHandler(output), rocc(rocc) {output = output;}
-        
-        virtual ~StandardMemHandlers() {}
-
-        virtual void handle(StandardMem::ReadResp* ev) {
-            out->verbose(CALL_INFO, 16, 0, "-> handle read-response (virt-addr: 0x%llx)\n", ev->vAddr);
-            VanadisRoCCInstruction* load_ins = rocc->analogCmd_q.front(); // need to grab the instrution that generated the read request
-            // so that we know where to store the read response results
-
-            const uint32_t hw_thr = load_ins->getHWThread(); // hardware thread gives us register file info
-
-            if ( ev->getFail() ) { 
-                out->verbose(CALL_INFO, 16, 0, "RoCC load failed\n");
-                load_ins->flagError();
-            }
-            
-            uint16_t target_isa_reg = load_ins->getISAIntRegOut(0); // get architectural output register 
-            uint16_t target_reg = load_ins->getPhysIntRegOut(0); // get physical output register
-            uint64_t reg_offset  = 0;
-            uint64_t addr_offset = 0;
-
-            uint32_t reg_width = rocc->registerFiles->at(hw_thr)->getIntRegWidth(); // get size of output register
-            std::vector<uint8_t> register_value(reg_width); // initialize placeholder for read response data this way because it comes in 8bit (I think?) chunks
-            // copy entire register here
-            rocc->registerFiles->at(hw_thr)->copyFromIntRegister(target_reg, 0, &register_value[0], reg_width);
-            for (auto i = 0; i < reg_width; ++i) { // fill data placeholder with read response data
-                register_value.at(reg_offset + addr_offset + i) = ev->data[i];
-            }
-
-            switch (ev->getAllFlags()) { // treat read response data differently based on who issued it (flags)
-                default:
-                {
-                    rocc->output->verbose(CALL_INFO, 16, 0, "ERROR: unrecognized read response flag\n");
-                } break;
-            }
-
-            //rocc->registerFiles->at(hw_thr)->print(out);
-            rocc->registerFiles->at(hw_thr)->copyToIntRegister(target_reg, 0, &register_value[0], register_value.size()); // write the read response data into the destination register of the instruciton
-            //rocc->registerFiles->at(hw_thr)->print(out);
-            if (rocc->curr_inst->func7 == 0x1) { // if this is just an individual load command:
-                rocc->completeRoCC(new RoCCResponse(rocc->curr_inst->getPhysIntRegOut(0), 1)); // complete the load command
-            }
-        } 
-        
-        virtual void handle(StandardMem::WriteResp* ev) {
-            // write is much simpler because we aren't handling any reponse data
-            // just need to make sure it went through properly
-            out->verbose(CALL_INFO, 16, 0, "-> handle write-response (virt-addr: 0x%llx)\n", ev->vAddr);
-            if ( ev->getFail() ) { 
-                out->verbose(CALL_INFO, 16, 0, "RoCC store failed\n");
-                rocc->analogCmd_q.front()->flagError();
-            }
-            
-            delete ev;
-            rocc->completeRoCC(new RoCCResponse(rocc->curr_inst->getPhysIntRegOut(0), 1));
-        }
-    
-        VanadisRoCCBasic* rocc;
-        SST::Output* output;
-    };
-
-    void processIncomingDataCacheEvent(StandardMem::Request* ev) {
-        output->verbose(CALL_INFO, 16, 0, "received incoming data cache request -> processIncomingDataCacheEvent()\n");
-
-        assert(ev != nullptr);
-        assert(std_mem_handlers != nullptr);
-
-        ev->handle(std_mem_handlers);
-        output->verbose(CALL_INFO, 16, 0, "completed pass off to incoming handlers\n");
-    }
-
-    // takes the vector of 8bit chunks and converts it into single uint64_t value
-    inline uint64_t dataToInt(std::vector<uint8_t>* data) {
-        uint64_t retval = 0;
-        assert (data->size() <= 8);
-
-        for (int i = data->size(); i > 0; i--) {
-            retval <<= 8;
-            retval |= (*data)[i-1];
-        }
-        return retval;
-    }
-
-    // grabs the func7 field of RoCC instruction
-    uint32_t extract_func7(const uint32_t ins) const { return ((ins & VANADIS_RISCV_FUNC7_MASK) >> 25); }
-
-    std::deque<VanadisRoCCInstruction*> analogCmd_q; // queue of RoCC commands issued from CPU
-    bool busy; // busy line from analog accelerator that keeps this interface from sending more commands
->>>>>>> 72945d1d
     VanadisRoCCInstruction* curr_inst;
     RoCCCommand* curr_roccCmd;
 
