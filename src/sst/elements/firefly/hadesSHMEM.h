--- conflicted
+++ resolved
@@ -179,18 +179,8 @@
     virtual void add(  Hermes::Vaddr, Hermes::Value&, int pe, Shmem::Callback);
     virtual void fadd( Hermes::Value&, Hermes::Vaddr, Hermes::Value&, int pe, Shmem::Callback);
 
-<<<<<<< HEAD
-    void memcpy( Hermes::Vaddr dest, Hermes::Vaddr src, size_t length, Shmem::Callback callback ) {
-        dbg().verbose(CALL_INFO,1,1,"dest=%#" PRIx64 " src=%#" PRIx64 " length=%zu\n",dest,src,length);
-        if ( dest != src ) {
-            ::memcpy( m_heap->findBacking(dest), m_heap->findBacking(src), length );
-        }
-        m_selfLink->send( 0, new DelayEvent( callback, 0 ) );
-    }
-=======
     void memcpy( Hermes::Vaddr dest, Hermes::Vaddr src, size_t length, Shmem::Callback callback );
     void delay( Shmem::Callback callback, uint64_t delay, int retval );
->>>>>>> 6c45ede4
 
     void* getBacking( Hermes::Vaddr addr ) {
         return m_heap->findBacking(addr);
