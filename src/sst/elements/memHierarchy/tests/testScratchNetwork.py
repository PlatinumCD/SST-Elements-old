--- conflicted
+++ resolved
@@ -33,10 +33,6 @@
     "backendConvertor" : "memHierarchy.simpleMemScratchBackendConvertor",
     "backendConvertor.backend" : "memHierarchy.simpleMem",
     "backendConvertor.backend.access_time" : "10ns",
-<<<<<<< HEAD
-=======
-    "memNIC.network_bw" : "50GB/s",
->>>>>>> d4700f16
 })
 scr0_clink = comp_scratch0.setSubComponent("cpulink", "memHierarchy.MemLink")
 scr0_mlink = comp_scratch0.setSubComponent("memlink", "memHierarchy.MemNIC")
@@ -71,7 +67,6 @@
     "backendConvertor" : "memHierarchy.simpleMemScratchBackendConvertor",
     "backendConvertor.backend" : "memHierarchy.simpleMem",
     "backendConvertor.backend.access_time" : "10ns",
-<<<<<<< HEAD
 })
 
 scr1_clink = comp_scratch1.setSubComponent("cpulink", "memHierarchy.MemLink")
@@ -79,9 +74,6 @@
 scr1_mlink.addParams({
     "network_bw" : "50GB/s",
     "group" : 1,
-=======
-    "memNIC.network_bw" : "50GB/s",
->>>>>>> d4700f16
 })
 comp_net = sst.Component("network", "merlin.hr_router")
 comp_net.addParams({
@@ -101,35 +93,19 @@
     "debug_level" : 10,
     "backing" : "none",
     "clock" : "1GHz",
-<<<<<<< HEAD
-=======
-    "verbose" : 2,
->>>>>>> d4700f16
     #"backendConvertor.debug_location" : 1,
     #"backendConvertor.debug_level" : 10,
     "backend.access_time" : "75ns",
     "backend.mem_size" : "512MiB",
-<<<<<<< HEAD
-=======
-    "memNIC.network_bw" : "50GB/s",
-    "memNIC.addr_range_start" : 0,
-    "memNIC.interleave_size" : "128B",
-    "memNIC.interleave_step" : "256B",
->>>>>>> d4700f16
 })
 comp_memory1 = sst.Component("memory1", "memHierarchy.MemController")
 comp_memory1.addParams({
     "debug" : DEBUG_MEM,
     "debug_level" : 10,
-<<<<<<< HEAD
-=======
-    "verbose" : 2,
->>>>>>> d4700f16
     "backing" : "none",
     "backend.access_time" : "75ns",
     "clock" : "1GHz",
     "backend.mem_size" : "512MiB",
-<<<<<<< HEAD
 })
 
 mem0_link = comp_memory0.setSubComponent("cpulink", "memHierarchy.MemNIC")
@@ -149,12 +125,6 @@
     "addr_range_start" : 128,
     "interleave_size" : "128B",
     "interleave_step" : "256B",
-=======
-    "memNIC.network_bw" : "50GB/s",
-    "memNIC.addr_range_start" : 128,
-    "memNIC.interleave_size" : "128B",
-    "memNIC.interleave_step" : "256B"
->>>>>>> d4700f16
 })
 
 # Enable statistics
