--- conflicted
+++ resolved
@@ -17,26 +17,8 @@
 
 l3cache = sst.Component("l3cache", "memHierarchy.Cache")
 l3cache.addParams({
-<<<<<<< HEAD
-      "access_latency_cycles" : "30",
-      "mshr_latency_cycles" : 3,
-      "cache_frequency" : "2Ghz",
-      "replacement_policy" : "lru",
-      "coherence_protocol" : "MESI",
-      "associativity" : "16",
-      "cache_line_size" : "64",
-      "cache_size" : "64 KB",
-      "debug" : "0",
-})
-l3_clink = l3cache.setSubComponent("cpulink", "memHierarchy.MemLink")
-l3_mlink = l3cache.setSubComponent("memlink", "memHierarchy.MemNIC")
-l3_mlink.addParams({
-    "group" : 1,
-    "network_bw" : "25GB/s",
-=======
     "access_latency_cycles" : "30",
     "mshr_latency_cycles" : 3,
-    "verbose" : 2,
     "cache_frequency" : "2Ghz",
     "replacement_policy" : "lru",
     "coherence_protocol" : "MESI",
@@ -44,8 +26,13 @@
     "cache_line_size" : "64",
     "cache_size" : "64 KB",
     "debug" : "0",
-    "memNIC.network_bw" : "25GB/s",
->>>>>>> d4700f16
+    "verbose" : 2,
+})
+l3_clink = l3cache.setSubComponent("cpulink", "memHierarchy.MemLink")
+l3_mlink = l3cache.setSubComponent("memlink", "memHierarchy.MemNIC")
+l3_mlink.addParams({
+    "group" : 1,
+    "network_bw" : "25GB/s",
 })
 
 for i in range(0,8):
@@ -106,12 +93,12 @@
       "id" : "0",
       "topology" : "merlin.singlerouter"
 })
-<<<<<<< HEAD
 dirctrl = sst.Component("dirctrl", "memHierarchy.DirectoryController")
 dirctrl.addParams({
     "coherence_protocol" : "MESI",
     "debug" : "0",
     "entry_cache_size" : "32768",
+    "verbose" : 2,
 })
 dir_clink = dirctrl.setSubComponent("cpulink", "memHierarchy.MemNIC")
 dir_mlink = dirctrl.setSubComponent("memlink", "memHierarchy.MemLink")
@@ -120,17 +107,6 @@
     "network_bw" : "25GB/s",
     "addr_range_end" : "0x1F000000",
     "addr_range_start" : "0x0"
-=======
-comp_dirctrl = sst.Component("dirctrl", "memHierarchy.DirectoryController")
-comp_dirctrl.addParams({
-    "coherence_protocol" : "MESI",
-    "debug" : "0",
-    "verbose" : 2,
-    "entry_cache_size" : "32768",
-    "memNIC.network_bw" : "25GB/s",
-    "memNIC.addr_range_end" : "0x1F000000",
-    "memNIC.addr_range_start" : "0x0"
->>>>>>> d4700f16
 })
 comp_memory = sst.Component("memory", "memHierarchy.MemController")
 comp_memory.addParams({
