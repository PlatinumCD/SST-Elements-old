// Copyright 2013-2021 NTESS. Under the terms
// of Contract DE-NA0003525 with NTESS, the U.S.
// Government retains certain rights in this software.
//
// Copyright (c) 2013-2021, NTESS
// All rights reserved.
//
// Portions are copyright of other developers:
// See the file CONTRIBUTORS.TXT in the top level directory
// the distribution for more information.
//
// This file is part of the SST software package. For license
// information, see the LICENSE file in the top level directory of the
// distribution.

#include <sst_config.h>
#include "sst/elements/memHierarchy/memNIC.h"

#include <sst/core/simulation.h>

using namespace SST;
using namespace SST::MemHierarchy;
using namespace SST::Interfaces;

/* Debug macros */
#ifdef __SST_DEBUG_OUTPUT__ /* From sst-core, enable with --enable-debug */
#define is_debug_addr(addr) (DEBUG_ADDR.empty() || DEBUG_ADDR.find(addr) != DEBUG_ADDR.end())
#define is_debug_event(ev) (DEBUG_ADDR.empty() || ev->doDebug(DEBUG_ADDR))
#else
#define is_debug_addr(addr) false
#define is_debug_event(ev) false
#endif

/******************************************************************/
/*** MemNIC implementation ************************************/
/******************************************************************/

/* Constructor */

MemNIC::MemNIC(ComponentId_t id, Params &params, TimeConverter* tc) : MemNICBase(id, params, tc) {
    
    link_control = loadUserSubComponent<SimpleNetwork>("linkcontrol", ComponentInfo::SHARE_NONE, 1); // 1 is the num virtual networks
    if (!link_control) {
        Params netparams;
        netparams.insert("port_name", params.find<std::string>("port", "port"));
        netparams.insert("in_buf_size", params.find<std::string>("network_input_buffer_size", "1KiB"));
        netparams.insert("out_buf_size", params.find<std::string>("network_output_buffer_size", "1KiB"));
        netparams.insert("link_bw", params.find<std::string>("network_bw", "80GiB/s"));
        std::string link_control_class = params.find<std::string>("network_link_control", "merlin.linkcontrol");

        if (link_control_class != "merlin.linkcontrol")
            dbg.output("%s, Warning: use of the 'network_link_control' parameter is deprecated in favor of specifying a named 'linkcontrol' subcomponent in the input configuration.\n",
                    getName().c_str());

        link_control = loadAnonymousSubComponent<SimpleNetwork>(link_control_class, "linkcontrol", 0, ComponentInfo::SHARE_PORTS | ComponentInfo::INSERT_STATS, netparams, 1);
    }
    link_control->setNotifyOnReceive(new SimpleNetwork::Handler<MemNIC>(this, &MemNIC::recvNotify));

    // Packet size
    packetHeaderBytes = extractPacketHeaderSize(params, "min_packet_size");

    clockHandler = new Clock::Handler<MemNIC>(this, &MemNIC::clock);
    clockTC = registerClock(tc, clockHandler);
}

void MemNIC::init(unsigned int phase) {
    link_control->init(phase);  // This MUST be called before anything else
    MemNICBase::nicInit(link_control, phase);
}

/*
 * Called by parent on a clock
 * Returns whether anything sent this cycle
 */
bool MemNIC::clock(SimTime_t cycle) {
    drainQueue(&sendQueue, link_control);
    if (sendQueue.empty()) return true; /* turn off clock */
    return false;
}

/*
 * Event handler called by link control on event receive
 * Return whether event can be received
 */
bool MemNIC::recvNotify(int) {
    MemRtrEvent * mre = doRecv(link_control);
    if (mre) {
        MemEventBase* ev = mre->event;
        delete mre;
        if (ev) {
            if (is_debug_event(ev)) {
                dbg.debug(_L5_, "E: %-40" PRIu64 "  %-20s NIC:Recv      (%s)\n", 
                    Simulation::getSimulation()->getCurrentSimCycle(), getName().c_str(), ev->getBriefString().c_str());
            }
            (*recvHandler)(ev);
        }
    }
    return true;
}


/* Send event to memNIC */
void MemNIC::send(MemEventBase *ev) {
    SimpleNetwork::Request *req = new SimpleNetwork::Request();
    MemRtrEvent * mre = new MemRtrEvent(ev);
    req->src = info.addr;
    req->dest = lookupNetworkAddress(ev->getDst());
    req->size_in_bits = getSizeInBits(ev);
    req->vn = 0;

    if (is_debug_event(ev)) {
<<<<<<< HEAD
        dbg.debug(_L5_, "N: %-40" PRIu64 "  %-20s Enqueue       Dst: %u, bits: %zu, (%s)\n", 
=======
        dbg.debug(_L5_, "N: %-40" PRIu64 "  %-20s Enqueue       Dst: %lld, bits: %zu, (%s)\n", 
>>>>>>> bee7971e
            Simulation::getSimulation()->getCurrentSimCycle(), getName().c_str(), req->dest, req->size_in_bits, ev->getBriefString().c_str());
    }

    req->givePayload(mre);
    sendQueue.push(req);
    //printf("%s, %" PRIu64 ", Receive %s, 0x%" PRIx64 "\n", getName().c_str(), getCurrentSimTime("1ps"), CommandString[(int)ev->getCmd()], ev->getRoutingAddress() );
    if (sendQueue.size() == 1)
        drainQueue(&sendQueue, link_control);
    if (sendQueue.size() == 1) /* Attempt again in 1 cycle */
        reregisterClock(clockTC, clockHandler);
}


/** Helper functions **/

/* Calculate size in bits of an event */
size_t MemNIC::getSizeInBits(MemEventBase *ev) {
    return 8 * (packetHeaderBytes + ev->getPayloadSize());
}


void MemNIC::printStatus(Output &out) {
    out.output("  MemHierarchy::MemNIC\n");
    out.output("    Send queue (%zu entries):\n", sendQueue.size());

    // Since this is just debug/fatal we're just going to read out the queue & re-populate it
    std::queue<SST::Interfaces::SimpleNetwork::Request*> tmpQ;
    while (!sendQueue.empty()) {
        MemEventBase * ev = static_cast<MemRtrEvent*>(sendQueue.front()->inspectPayload())->event;
        out.output("      %s\n", ev->getVerboseString().c_str());
        tmpQ.push(sendQueue.front());
        sendQueue.pop();
    }
    tmpQ.swap(sendQueue);
    out.output("    Link status: \n");
    link_control->printStatus(out);
    out.output("  End MemHierarchy::MemNIC\n");
}

void MemNIC::emergencyShutdownDebug(Output &out) {
    out.output(" Draining link control...\n");
    MemRtrEvent * mre = doRecv(link_control);
    while (mre != nullptr) {
        MemEventBase * ev = mre->event;
        delete mre;
        if (ev) {
            out.output("      Undelivered message: %s\n", ev->getVerboseString().c_str());
        }
        mre = doRecv(link_control);
    }
}<|MERGE_RESOLUTION|>--- conflicted
+++ resolved
@@ -109,11 +109,7 @@
     req->vn = 0;
 
     if (is_debug_event(ev)) {
-<<<<<<< HEAD
-        dbg.debug(_L5_, "N: %-40" PRIu64 "  %-20s Enqueue       Dst: %u, bits: %zu, (%s)\n", 
-=======
         dbg.debug(_L5_, "N: %-40" PRIu64 "  %-20s Enqueue       Dst: %lld, bits: %zu, (%s)\n", 
->>>>>>> bee7971e
             Simulation::getSimulation()->getCurrentSimCycle(), getName().c_str(), req->dest, req->size_in_bits, ev->getBriefString().c_str());
     }
 
