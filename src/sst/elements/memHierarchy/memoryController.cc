// Copyright 2009-2016 Sandia Corporation. Under the terms
// of Contract DE-AC04-94AL85000 with Sandia Corporation, the U.S.
// Government retains certain rights in this software.
//
// Copyright (c) 2009-2016, Sandia Corporation
// All rights reserved.
//
// Portions are copyright of other developers:
// See the file CONTRIBUTORS.TXT in the top level directory
// the distribution for more information.
//
// This file is part of the SST software package. For license
// information, see the LICENSE file in the top level directory of the
// distribution.

/* 
 * File:   memController.cc
 * Author: Caesar De la Paz III
 * Email:  caesar.sst@gmail.com
 */

#include <sst_config.h>
#include <sst/core/element.h>
#include <sst/core/params.h>
#include <sst/core/simulation.h>

#include "memoryController.h"
#include "util.h"

#include "membackend/memBackendConvertor.h"
#include "memEvent.h"
#include "bus.h"
#include "cacheListener.h"
#include "memNIC.h"

#define NO_STRING_DEFINED "N/A"

using namespace std;
using namespace SST;
using namespace SST::MemHierarchy;


#ifdef __SST_DEBUG_OUTPUT__
#define Debug(level, fmt, ... ) dbg.debug( level, fmt, ##__VA_ARGS__  )
#else
#define Debug(level, fmt, ... )
#endif

/*************************** Memory Controller ********************/
MemController::MemController(ComponentId_t id, Params &params) : Component(id) {
    int debugLevel = params.find<int>("debug_level", 0);
    
    // Output for debug
    dbg.init("@t:--->  ", debugLevel, 0, (Output::output_location_t)params.find<int>("debug", 0));
    if (debugLevel < 0 || debugLevel > 10)
        dbg.fatal(CALL_INFO, -1, "Debugging level must be between 0 and 10. \n");
    dbg.debug(_L10_,"---");
    
    // Output for warnings
    Output out("", 1, 0, Output::STDOUT);
    
    
    // Check for deprecated parameters and warn/fatal
    // Currently deprecated - mem_size (replaced by backend.mem_size), network_num_vc, statistic, direct_link 
    bool found;
    params.find<int>("statistics", 0, found);
    if (found) {
        out.output("%s, **WARNING** ** Found deprecated parameter: statistics **  memHierarchy statistics have been moved to the Statistics API. Please see sst-info to view available statistics and update your input deck accordingly.\nNO statistics will be printed otherwise! Remove this parameter from your deck to eliminate this message.\n", getName().c_str());
    }
    params.find<int>("mem_size", 0, found);
    if (found) {
        out.fatal(CALL_INFO, -1, "%s, Error - you specified memory size by the \"mem_size\" parameter, this must now be backend.mem_size, change the parameter name in your input deck.\n", getName().c_str());
    }

    params.find<int>("network_num_vc", 0, found);
    if (found) {
        out.output("%s, ** Found deprecated parameter: network_num_vc ** MemHierarchy does not use multiple virtual channels. Remove this parameter from your input deck to eliminate this message.\n", getName().c_str());
    }

    params.find<int>("direct_link", 0, found);
    if (found) {
        out.output("%s, ** Found deprecated parameter: direct_link ** The value of this parameter is now auto-detected by the link configuration in your input deck. Remove this parameter from your input deck to eliminate this message.\n", getName().c_str());
    }

#if 0
    rangeStart_         = params.find<Addr>("range_start", 0);
    string ilSize           = params.find<std::string>("interleave_size", "0B");
    string ilStep           = params.find<std::string>("interleave_step", "0B");
#endif

#if 0
    uint32_t cacheLineSize =  params.find<uint32_t>("request_width", 64); 
#endif
    std::string name = params.find<std::string>("backend", "memHierarchy.simpleMemBackendConvertor");
    string protocolStr      = params.find<std::string>("coherence_protocol", "MESI");
    string link_lat         = params.find<std::string>("direct_link_latency", "100 ns");

    int addr = params.find<int>("network_address");
    std::string net_bw = params.find<std::string>("network_bw", "80GiB/s");
    
    Params tmpParams = params.find_prefix_params("backendConvertor.");
    memBackendConvertor_  = dynamic_cast<MemBackendConvertor*>(loadSubComponent(name, this, tmpParams));

    if (!memBackendConvertor_)          dbg.fatal(CALL_INFO,-1,"Unable to load Module %s as backend convertor\n", name.c_str());
    memSize_ = memBackendConvertor_->getMemSize();

    const uint32_t listenerCount  = params.find<uint32_t>("listenercount", 0);
    char* nextListenerName   = (char*) malloc(sizeof(char) * 64);
    char* nextListenerParams = (char*) malloc(sizeof(char) * 64);

    for (uint32_t i = 0; i < listenerCount; ++i) {
        sprintf(nextListenerName, "listener%" PRIu32, i);
        string listenerMod     = params.find<std::string>(nextListenerName, "");

            if (listenerMod != "") {
        sprintf(nextListenerParams, "listener%" PRIu32 ".", i);
        Params listenerParams = params.find_prefix_params(nextListenerParams);

        CacheListener* loadedListener = dynamic_cast<CacheListener*>(loadSubComponent(listenerMod, this, listenerParams));
        listeners_.push_back(loadedListener);
        }
    }

    free(nextListenerName);
    free(nextListenerParams);

    // Check protocol string - note this is only used if directory controller is not present in system to ensure LLC gets the right permissions
    if (protocolStr != "MESI" && protocolStr != "mesi" && protocolStr != "msi" && protocolStr != "MSI" && protocolStr != "none" && protocolStr != "NONE") {
        dbg.fatal(CALL_INFO, -1, "Invalid param(%s): protocol - must be one of 'MESI', 'MSI', or 'NONE'. You specified '%s'\n", getName().c_str(), protocolStr.c_str());
    }

#if 0
    // Check interleave parameters
    fixByteUnits(ilSize);
    fixByteUnits(ilStep);
    uint32_t interleaveSize = UnitAlgebra(ilSize).getRoundedValue();
    uint32_t interleaveStep = UnitAlgebra(ilStep).getRoundedValue();

    if (!UnitAlgebra(ilSize).hasUnits("B") || interleaveSize % cacheLineSize != 0) {
        dbg.fatal(CALL_INFO, -1, "Invalid param(%s): interleave_size - must be specified in bytes with units (SI units OK) and must also be a multiple of request_size. This definition has CHANGED. Example: If you used to set this      to '1', change it to '1KiB'. You specified %s\n",
                getName().c_str(), ilSize.c_str());
    }

    if (!UnitAlgebra(ilStep).hasUnits("B") || interleaveStep % cacheLineSize != 0) {
        dbg.fatal(CALL_INFO, -1, "Invalid param(%s): interleave_step - must be specified in bytes with units (SI units OK) and must also be a multiple of request_size. This definition has CHANGED. Example: If you used to set this      to '4', change it to '4KiB'. You specified %s\n",
                getName().c_str(), ilStep.c_str());
    }
#endif

#if 0
    requestWidth_           = cacheLineSize_;
    requestSize_            = cacheLineSize_;
    numPages_               = (interleaveStep_ > 0 && interleaveSize_ > 0) ? memSize_ / interleaveSize_ : 0;
#endif
    protocol_               = (protocolStr == "mesi" || protocolStr == "MESI") ? 1 : 0;

    if (isPortConnected("direct_link")) {
        cacheLink_   = configureLink( "direct_link", link_lat, new Event::Handler<MemController>(this, &MemController::handleEvent));
#if 0
        networkLink_ = NULL;
#endif
    } else {

        assert(0);
#if 0
        if (!isPortConnected("network")) {
            dbg.fatal(CALL_INFO,-1,"%s, Error: No connected port detected. Connect 'direct_link' or 'network' port.\n", getName().c_str());
        }
        MemNIC::ComponentInfo myInfo;
        myInfo.link_port        = "network";
        myInfo.link_bandwidth   = net_bw;
        myInfo.num_vcs          = 1;
        myInfo.name             = getName();
        myInfo.network_addr     = addr;
        myInfo.type             = MemNIC::TypeMemory;
        myInfo.link_inbuf_size  = params.find<std::string>("network_input_buffer_size", "1KiB");
        myInfo.link_outbuf_size = params.find<std::string>("network_output_buffer_size", "1KiB");
        networkLink_ = new MemNIC(this, &dbg, -1, myInfo, new Event::Handler<MemController>(this, &MemController::handleEvent));

        MemNIC::ComponentTypeInfo typeInfo;
        typeInfo.rangeStart       = rangeStart_;
        typeInfo.rangeEnd         = rangeStart_ + memSize_;
        typeInfo.interleaveSize   = interleaveSize;
        typeInfo.interleaveStep   = interleaveStep;
        networkLink_->addTypeInfo(typeInfo);
        cacheLink_ = NULL;
#endif
    }

    // Set up backing store if needed
    if ( ! params.find<bool>("do_not_back",false)  ) {
        string memoryFile = params.find<std::string>("memory_file", NO_STRING_DEFINED );
        if ( 0 == memoryFile.compare( NO_STRING_DEFINED ) ) {
            memoryFile.clear();
        }
        m_backing = new Backend::Backing( memoryFile, memBackendConvertor_->getMemSize() );
        if ( ! m_backing ) {
            dbg.fatal(CALL_INFO, -1, "%s, Error - conflicting parameters. 'do_not_back' cannot be true if 'memory_file' is specified.  memory_file = %s\n",
                "MemBackendConvertor", memoryFile.c_str());
        }
    } else {
	backingFd_  = -1;
    }

    /* Clock Handler */
    registerClock(memBackendConvertor_->getClockFreq(), new Clock::Handler<MemController>(this, &MemController::clock));
    registerTimeBase("1 ns", true);
}

#if 0
    if( cacheLineSize_ != ev->getSize() ) {
        dbg.fatal(CALL_INFO, -1, "CacheLineSize %d does not match request size %d, requestor=%s\n",
                                                    cacheLineSize_, ev->getSize(), ev->getRqstr().c_str());
    }
#endif

void MemController::handleEvent(SST::Event* event) {
    MemEvent *ev = static_cast<MemEvent*>(event);

    if ( !isRequestAddressValid(ev->getAddr()) ) {
        dbg.fatal(CALL_INFO, 1, "MemoryController \"%s\" received request from \"%s\" with invalid address.\n"
                "\t\tRequested Address:   0x%" PRIx64 "\n"
                "\t\tMC Memory End:       0x%" PRIx64 "\n",
                getName().c_str(), ev->getSrc().c_str(), ev->getAddr(), (Addr) memSize_);
    }

    Debug(_L10_,"\n\n----------------------------------------------------------------------------------------\n");
    Debug(_L10_,"Memory Controller: %s - Event Received. Cmd = %s\n", getName().c_str(), CommandString[ev->getCmd()]);
    Debug(_L10_,"Event info: Addr: 0x%" PRIx64 ", dst = %s, src = %s, rqstr = %s, size = %d, prefetch = %d, vAddr = 0x%" PRIx64 ", instPtr = %" PRIx64 "\n",
        ev->getBaseAddr(), ev->getDst().c_str(), ev->getSrc().c_str(), ev->getRqstr().c_str(), ev->getSize(), ev->isPrefetch(), ev->getVirtualAddress(), ev->getInstructionPointer());

    Command cmd = ev->getCmd();

    // Notify our listeners that we have received an event
    switch (cmd) {
        case GetS:
        case GetX:
        case GetSEx:
        case PutM:
            // Notify listeners that we have equiv. of a read
            if ( ! listeners_.empty()) {
                CacheListenerNotification notify(ev->getAddr(), ev->getVirtualAddress(), ev->getInstructionPointer(), ev->getSize(), READ, HIT);

                for (unsigned long int i = 0; i < listeners_.size(); ++i) {
                    listeners_[i]->notifyAccess(notify);
                }
            }

            performRequest( ev );
            memBackendConvertor_->handleMemEvent( ev );
            break;
        case FlushLine:
        case FlushLineInv:
            ev->setCmd(FlushLine);  // Same diff at this point
            addRequest(ev); // Flush -> will return when all outstanding requests are done
            if (ev->getPayloadSize() != 0) { // Writeback
                if (!listeners_.empty()) {
                    CacheListenerNotification notify(ev->getAddr(), ev->getVirtualAddress(),
                            ev->getInstructionPointer(), ev->getSize(), READ, HIT);
                    for (unsigned long int i = 0; i < listeners_.size(); ++i) {
                        listeners_[i]->notifyAccess(notify);
                    }
                }
                ev->setCmd(PutM);
                addRequest(ev);
            }
            break;
        case PutS:
        case PutE:
            break;
        default:
            dbg.fatal(CALL_INFO,-1,"Memory controller received unrecognized command: %s", CommandString[cmd]);
    }
<<<<<<< HEAD
}

bool MemController::clock(Cycle_t cycle) {

#if 0
    if (networkLink_) networkLink_->clock();
#endif

    memBackendConvertor_->clock( cycle );
=======
    delete event;   // addRequest copies event so delete this one

}


/*
 *  Enqueue new request
 *  Will be handled on the clock tick
 */
void MemController::addRequest(MemEvent* ev) {
    if ( !isRequestAddressValid(ev) ) {
        dbg.fatal(CALL_INFO, 1, "MemoryController \"%s\" received request from \"%s\" with invalid address.\n"
                "\t\tRequested Address:   0x%" PRIx64 "\n"
                "\t\tMC Range Start:      0x%" PRIx64 "\n"
                "\t\tMC Range End:        0x%" PRIx64 "\n"
                "\t\tMC Interleave Step:  0x%" PRIx64 "\n"
                "\t\tMC Interleave Size:  0x%" PRIx64 "\n",
                getName().c_str(),
                ev->getSrc().c_str(), ev->getAddr(),
                rangeStart_, (rangeStart_ + memSize_),
                interleaveStep_, interleaveSize_);
    }
    Command cmd   = ev->getCmd();
    DRAMReq* req = new DRAMReq(ev, requestWidth_, cacheLineSize_);
    
    if (cmd != FlushLine) requestPool_.insert(req); // All outstanding requests
    else flushPool_.insert(req);                    // Set of pending flushes
    requestQueue_.push_back(req);                   // Requests waiting to be issued
    
#ifdef __SST_DEBUG_OURequest_
    dbg.debug(_L10_,"Creating DRAM Request. BsAddr = %" PRIx64 ", Size: %" PRIu64 ", %s\n", req->baseAddr_, req->size_, CommandString[cmd]);
#endif
}


bool MemController::clock(Cycle_t cycle) {
    totalCycles->addData(1);
    if (networkLink_) networkLink_->clock();

    int reqsThisCycle = 0;
    while ( !requestQueue_.empty()) {
        if (reqsThisCycle == maxReqsPerCycle_) {
            break;
        }
        DRAMReq *req = requestQueue_.front();
        req->status_ = DRAMReq::PROCESSING;

        if (req->cmd_ == FlushLine) {
           handleFlush(req);
           requestQueue_.pop_front();
        } else {

            bool issued = backend_->issueRequest(req);
            if (issued) {
    	        cyclesWithIssue->addData(1);
            } else {
    	        cyclesAttemptIssueButRejected->addData(1);
	        break;
            }
	    reqsThisCycle++;
            req->amtInProcess_ += requestSize_;

            if (req->amtInProcess_ >= req->size_) {
#ifdef __SST_DEBUG_OUTPUT__
                dbg.debug(_L10_, "Completed issue of request\n");
#endif
                performRequest(req);
                requestQueue_.pop_front();
            }
        }
    }

    stat_outstandingReqs->addData(requestPool_.size());
    
    backend_->clock();  // TODO We aren't declocking memory when idle because backend might rely on this clock call. Future work -> turn off for backends that support it or require backends to have their own clock
>>>>>>> bbf510f7

    return false;
}

void MemController::handleMemResponse( MemEvent* ev ) {

<<<<<<< HEAD
    Debug(_L10_,"\n\n----------------------------------------------------------------------------------------\n");
    Debug(_L10_,"Memory Controller: %s - Response Received. Cmd = %s\n", getName().c_str(), CommandString[ev->getCmd()]);
    Debug(_L10_,"Event info: Addr: 0x%" PRIx64 ", dst = %s, src = %s, rqstr = %s, size = %d, prefetch = %d, vAddr = 0x%" PRIx64 ", instPtr = %" PRIx64 "\n",
        ev->getBaseAddr(), ev->getDst().c_str(), ev->getSrc().c_str(), ev->getRqstr().c_str(), ev->getSize(), ev->isPrefetch(), ev->getVirtualAddress(), ev->getInstructionPointer());
    performResponse( ev );

#if 0
    if ( networkLink_ ) {
        networkLink_->send( ev );
    } else {
#endif
        cacheLink_->send( ev );
#if 0
	}
#endif
=======
/*
 *  Handle flush request
 *  Check if outstanding requests -> if not, complete
 *  If outstanding, flag them
 */
void MemController::handleFlush(DRAMReq* req) {
    // Create response
    req->respEvent_ = req->reqEvent_->makeResponse();
    req->respEvent_->setSuccess(true);
    
    // Check how many we are actually waiting for
    int waitingFor = 0;
    for (std::set<DRAMReq*>::iterator it = requestPool_.begin(); it != requestPool_.end(); it++) {
        if ((*it)->baseAddr_ == req->baseAddr_) {
            waitingFor++;
            (*it)->checkFlushes_ = true;
        }
    }
    if (waitingFor == 0) sendResponse(req);
    else req->amtInProcess_ = waitingFor;
}

/*
 *  Perform request locally
 *  Update backing store & generate response message
 *  Wait for backend to complete before sending response though
 */
void MemController::performRequest(DRAMReq* req) {
    bool noncacheable  = req->reqEvent_->queryFlag(MemEvent::F_NONCACHEABLE);
    Addr localBaseAddr = convertAddressToLocalAddress(req->baseAddr_);
    Addr localAddr;

    if (req->cmd_ == PutM) {    /* Memory write request */
#ifdef __SST_DEBUG_OUTPUT__
        dbg.debug(_L10_,"WRITE.  Addr = %" PRIx64 ", Request size = %i , Noncacheable Req = %s\n",localBaseAddr, req->reqEvent_->getSize(), noncacheable ? "true" : "false");
#endif	
        if (doNotBack_) return;
        
        // Update local backing store
        for ( size_t i = 0 ; i < req->reqEvent_->getSize() ; i++) 
            memBuffer_[localBaseAddr + i] = req->reqEvent_->getPayload()[i];
        
    } else { /* Memory read request */
        Addr localAbsAddr = convertAddressToLocalAddress(req->reqEvent_->getAddr());
        
        if (noncacheable && req->cmd_ == GetX) {
#ifdef __SST_DEBUG_OUTPUT__
            dbg.debug(_L10_,"WRITE. Noncacheable request, Addr = %" PRIx64 ", Request size = %i\n", localAbsAddr, req->reqEvent_->getSize());
#endif

            if (!doNotBack_) {
                for ( size_t i = 0 ; i < req->reqEvent_->getSize() ; i++)
                    memBuffer_[localAbsAddr + i] = req->reqEvent_->getPayload()[i];
            }
        }
        
        if (noncacheable)   localAddr = localAbsAddr;
        else                localAddr = localBaseAddr;
        
    	req->respEvent_ = req->reqEvent_->makeResponse();

	if (req->respEvent_->getSize() != req->reqEvent_->getSize()) {
		dbg.fatal(CALL_INFO, -1, "Request and response sizes do not match: %" PRIu32 " != %" PRIu32 "\n",
			(uint32_t) req->respEvent_->getSize(), (uint32_t) req->reqEvent_->getSize());
        }

#ifdef __SST_DEBUG_OUTPUT__
        dbg.debug(_L10_, "READ.  Addr = %" PRIx64 ", Request size = %i\n", localAddr, req->reqEvent_->getSize());
#endif    
        
        for ( size_t i = 0 ; i < req->respEvent_->getSize() ; i++) 
            req->respEvent_->getPayload()[i] = doNotBack_ ? 0 : memBuffer_[localAddr + i];

        if (noncacheable) req->respEvent_->setFlag(MemEvent::F_NONCACHEABLE);
        
        if (req->reqEvent_->getCmd() == GetX) req->respEvent_->setGrantedState(M);
        else {
            if (protocol_) req->respEvent_->setGrantedState(E); // Directory controller supersedes this; only used if DirCtrl does not exist
            else req->respEvent_->setGrantedState(S);
        }
    }
}


void MemController::sendResponse(DRAMReq* req) {
    if (req->reqEvent_->getCmd() != PutM) {
        if (networkLink_) networkLink_->send(req->respEvent_);
        else cacheLink_->send(req->respEvent_);
    }
    req->status_ = DRAMReq::DONE;
    
    uint64_t latency = getCurrentSimTimeNano() - req->reqEvent_->getDeliveryTime(); 
    switch (req->reqEvent_->getCmd()) {
        case GetS:
            stat_GetSLatency->addData(latency);
            break;
        case GetSEx:
            stat_GetSExLatency->addData(latency);
            break;
        case GetX:
            stat_GetXLatency->addData(latency);
            break;
        case PutM:
            stat_PutMLatency->addData(latency);
            break;
        default:
            break;
    }
    

    if (req->cmd_ == FlushLine) flushPool_.erase(req);
    else requestPool_.erase(req);
    if (req->checkFlushes_) {
        for (std::set<DRAMReq*>::iterator it = flushPool_.begin(); it != flushPool_.end(); it++) {
            if ((*it)->baseAddr_ == req->baseAddr_) {
                (*it)->amtInProcess_--;
                if ((*it)->amtInProcess_ == 0) sendResponse(*it);
                break;
            }
        }
    }
    delete req;
}



void MemController::printMemory(DRAMReq* req, Addr localAddr) {
#ifdef __SST_DEBUG_OUTPUT__
    dbg.debug(_L10_,"Resp. Data: ");
    for (unsigned int i = 0; i < cacheLineSize_; i++) dbg.debug(_L10_,"%d",(int)memBuffer_[localAddr + i]);
#endif
}



void MemController::handleMemResponse(DRAMReq* req) {
    req->amtProcessed_ += requestSize_;
    if (req->amtProcessed_ >= req->size_) req->status_ = DRAMReq::RETURNED;

#ifdef __SST_DEBUG_OUTPUT__
    dbg.debug(_L10_, "Finishing processing.  BaseAddr = %" PRIx64 " %s\n", req->baseAddr_, req->status_ == DRAMReq::RETURNED ? "RETURNED" : "");
#endif
    if (DRAMReq::RETURNED == req->status_) sendResponse(req);
}



MemController::~MemController() {
    while ( requestPool_.size()) {
        DRAMReq *req = *(requestPool_.begin());
        requestPool_.erase(req);
        delete req;
    }
    while (flushPool_.size()) {
        DRAMReq *req = *(flushPool_.begin());
        flushPool_.erase(req);
        delete req;
    }
>>>>>>> bbf510f7
}
    
void MemController::init(unsigned int phase) {
#if 0
    if (! networkLink_ ) {
#endif
        SST::Event *ev = NULL;
        while (NULL != (ev = cacheLink_->recvInitData())) {
            MemEvent *me = dynamic_cast<MemEvent*>(ev);
            if (!me) {
                delete ev;
                return;
            }
            /* Push data to memory */
            processInitEvent( me );
        }
#if 0
    } else {
        networkLink_->init(phase);

        while (MemEvent *ev = networkLink_->recvInitData()) {
            if (ev->getDst() == getName()) {
                /* Push data to memory */
                processInitEvent( ev );
            }
        }
    }
#endif
}

void MemController::setup(void) {
    memBackendConvertor_->setup();
#if 0
    if (networkLink_) networkLink_->setup();
#endif
}


void MemController::finish(void) {
    memBackendConvertor_->finish();
#if 0
    if (networkLink_) networkLink_->finish();
#endif  
}

void MemController::performRequest(MemEvent* event) {

    if ( ! m_backing ) {
        return;
    }

    Addr addr = event->getAddr();
    if (event->getCmd() == PutM) {  /* Write request to memory */
        Debug(_L10_,"WRITE.  Addr = %" PRIx64 ", Request size = %i\n", addr, event->getSize());

        for ( size_t i = 0 ; i < event->getSize() ; i++)
             m_backing->set( addr + i, event->getPayload()[i] );

    } else {
        bool noncacheable  = event->queryFlag(MemEvent::F_NONCACHEABLE);

        if (noncacheable && event->getCmd()== GetX) {
            Debug(_L10_,"WRITE. Noncacheable request, Addr = %" PRIx64 ", Request size = %i\n", addr, event->getSize());

            for ( size_t i = 0 ; i < event->getSize() ; i++)
                    m_backing->set( addr + i, event->getPayload()[i] );
        }
    }
}

void MemController::performResponse(MemEvent* event) { 
    bool noncacheable  = event->queryFlag(MemEvent::F_NONCACHEABLE);
    Addr localAddr = event->getAddr();

    for ( size_t i = 0 ; i < event->getSize() ; i++)
        event->getPayload()[i] = ! m_backing ? 0 : m_backing->get( localAddr + i );

    if (noncacheable) event->setFlag(MemEvent::F_NONCACHEABLE);

    if (event->getCmd() == GetXResp) {
        event->setGrantedState(M);
    } else {
        if (protocol_) {
            event->setGrantedState(E); // Directory controller supersedes this; only used if DirCtrl does not exist
        } else {
            event->setGrantedState(S);
        }
    }
}

void MemController::processInitEvent( MemEvent* me ) {

    /* Push data to memory */
    if (GetX == me->getCmd()) {
        Addr addr = me->getAddr();
        Debug(_L10_,"Memory init %s - Received GetX for %" PRIx64 "\n", getName().c_str(), me->getAddr());
        if ( isRequestAddressValid(addr) && ! m_backing ) {
            for ( size_t i = 0 ; i < me->getSize() ; i++) {
                m_backing->set( addr + i,  me->getPayload()[i] );
            }
        }
    } else {
        Output out("", 0, 0, Output::STDERR);
        out.debug(_L10_,"Memory received unexpected Init Command: %d\n", me->getCmd());
    }

    delete me;
}<|MERGE_RESOLUTION|>--- conflicted
+++ resolved
@@ -47,9 +47,15 @@
 #endif
 
 /*************************** Memory Controller ********************/
-MemController::MemController(ComponentId_t id, Params &params) : Component(id) {
+MemController::MemController(ComponentId_t id, Params &params) : Component(id), networkLink_(NULL), cacheLink_(NULL) {
+            
     int debugLevel = params.find<int>("debug_level", 0);
-    
+
+#if 0
+    fixupParams( params, "backend", "backendConvertor.backend" );
+    fixupParams( params, "clock", "backendConvertor.backend.clock" );
+#endif
+
     // Output for debug
     dbg.init("@t:--->  ", debugLevel, 0, (Output::output_location_t)params.find<int>("debug", 0));
     if (debugLevel < 0 || debugLevel > 10)
@@ -59,7 +65,6 @@
     // Output for warnings
     Output out("", 1, 0, Output::STDOUT);
     
-    
     // Check for deprecated parameters and warn/fatal
     // Currently deprecated - mem_size (replaced by backend.mem_size), network_num_vc, statistic, direct_link 
     bool found;
@@ -82,26 +87,13 @@
         out.output("%s, ** Found deprecated parameter: direct_link ** The value of this parameter is now auto-detected by the link configuration in your input deck. Remove this parameter from your input deck to eliminate this message.\n", getName().c_str());
     }
 
-#if 0
-    rangeStart_         = params.find<Addr>("range_start", 0);
-    string ilSize           = params.find<std::string>("interleave_size", "0B");
-    string ilStep           = params.find<std::string>("interleave_step", "0B");
-#endif
-
-#if 0
-    uint32_t cacheLineSize =  params.find<uint32_t>("request_width", 64); 
-#endif
-    std::string name = params.find<std::string>("backend", "memHierarchy.simpleMemBackendConvertor");
+    std::string name        = params.find<std::string>("backend", "memHierarchy.simpleMemBackendConvertor");
     string protocolStr      = params.find<std::string>("coherence_protocol", "MESI");
     string link_lat         = params.find<std::string>("direct_link_latency", "100 ns");
 
-    int addr = params.find<int>("network_address");
-    std::string net_bw = params.find<std::string>("network_bw", "80GiB/s");
-    
     Params tmpParams = params.find_prefix_params("backendConvertor.");
     memBackendConvertor_  = dynamic_cast<MemBackendConvertor*>(loadSubComponent(name, this, tmpParams));
 
-    if (!memBackendConvertor_)          dbg.fatal(CALL_INFO,-1,"Unable to load Module %s as backend convertor\n", name.c_str());
     memSize_ = memBackendConvertor_->getMemSize();
 
     const uint32_t listenerCount  = params.find<uint32_t>("listenercount", 0);
@@ -112,12 +104,12 @@
         sprintf(nextListenerName, "listener%" PRIu32, i);
         string listenerMod     = params.find<std::string>(nextListenerName, "");
 
-            if (listenerMod != "") {
-        sprintf(nextListenerParams, "listener%" PRIu32 ".", i);
-        Params listenerParams = params.find_prefix_params(nextListenerParams);
-
-        CacheListener* loadedListener = dynamic_cast<CacheListener*>(loadSubComponent(listenerMod, this, listenerParams));
-        listeners_.push_back(loadedListener);
+        if (listenerMod != "") {
+            sprintf(nextListenerParams, "listener%" PRIu32 ".", i);
+            Params listenerParams = params.find_prefix_params(nextListenerParams);
+
+            CacheListener* loadedListener = dynamic_cast<CacheListener*>(loadSubComponent(listenerMod, this, listenerParams));
+            listeners_.push_back(loadedListener);
         }
     }
 
@@ -129,62 +121,22 @@
         dbg.fatal(CALL_INFO, -1, "Invalid param(%s): protocol - must be one of 'MESI', 'MSI', or 'NONE'. You specified '%s'\n", getName().c_str(), protocolStr.c_str());
     }
 
-#if 0
-    // Check interleave parameters
-    fixByteUnits(ilSize);
-    fixByteUnits(ilStep);
-    uint32_t interleaveSize = UnitAlgebra(ilSize).getRoundedValue();
-    uint32_t interleaveStep = UnitAlgebra(ilStep).getRoundedValue();
-
-    if (!UnitAlgebra(ilSize).hasUnits("B") || interleaveSize % cacheLineSize != 0) {
-        dbg.fatal(CALL_INFO, -1, "Invalid param(%s): interleave_size - must be specified in bytes with units (SI units OK) and must also be a multiple of request_size. This definition has CHANGED. Example: If you used to set this      to '1', change it to '1KiB'. You specified %s\n",
-                getName().c_str(), ilSize.c_str());
-    }
-
-    if (!UnitAlgebra(ilStep).hasUnits("B") || interleaveStep % cacheLineSize != 0) {
-        dbg.fatal(CALL_INFO, -1, "Invalid param(%s): interleave_step - must be specified in bytes with units (SI units OK) and must also be a multiple of request_size. This definition has CHANGED. Example: If you used to set this      to '4', change it to '4KiB'. You specified %s\n",
-                getName().c_str(), ilStep.c_str());
-    }
-#endif
-
-#if 0
-    requestWidth_           = cacheLineSize_;
-    requestSize_            = cacheLineSize_;
-    numPages_               = (interleaveStep_ > 0 && interleaveSize_ > 0) ? memSize_ / interleaveSize_ : 0;
-#endif
-    protocol_               = (protocolStr == "mesi" || protocolStr == "MESI") ? 1 : 0;
+    protocol_ = (protocolStr == "mesi" || protocolStr == "MESI") ? 1 : 0;
 
     if (isPortConnected("direct_link")) {
         cacheLink_   = configureLink( "direct_link", link_lat, new Event::Handler<MemController>(this, &MemController::handleEvent));
-#if 0
-        networkLink_ = NULL;
-#endif
-    } else {
-
-        assert(0);
-#if 0
+    } else {
+
         if (!isPortConnected("network")) {
             dbg.fatal(CALL_INFO,-1,"%s, Error: No connected port detected. Connect 'direct_link' or 'network' port.\n", getName().c_str());
         }
-        MemNIC::ComponentInfo myInfo;
-        myInfo.link_port        = "network";
-        myInfo.link_bandwidth   = net_bw;
-        myInfo.num_vcs          = 1;
-        myInfo.name             = getName();
-        myInfo.network_addr     = addr;
-        myInfo.type             = MemNIC::TypeMemory;
-        myInfo.link_inbuf_size  = params.find<std::string>("network_input_buffer_size", "1KiB");
-        myInfo.link_outbuf_size = params.find<std::string>("network_output_buffer_size", "1KiB");
-        networkLink_ = new MemNIC(this, &dbg, -1, myInfo, new Event::Handler<MemController>(this, &MemController::handleEvent));
-
-        MemNIC::ComponentTypeInfo typeInfo;
-        typeInfo.rangeStart       = rangeStart_;
-        typeInfo.rangeEnd         = rangeStart_ + memSize_;
-        typeInfo.interleaveSize   = interleaveSize;
-        typeInfo.interleaveStep   = interleaveStep;
-        networkLink_->addTypeInfo(typeInfo);
-        cacheLink_ = NULL;
-#endif
+
+        Params tmpParams = params.find_prefix_params( "memNIC.");
+        tmpParams.insert("mem_size", params.find<std::string>("backendConvertor.backend.mem_size"));
+
+        networkLink_ = new MemNIC( this, tmpParams );
+        networkLink_->setRecvHandler( new Event::Handler<MemController>(this, &MemController::handleEvent) );
+        networkLink_->setOutput( &dbg );
     }
 
     // Set up backing store if needed
@@ -193,26 +145,19 @@
         if ( 0 == memoryFile.compare( NO_STRING_DEFINED ) ) {
             memoryFile.clear();
         }
-        m_backing = new Backend::Backing( memoryFile, memBackendConvertor_->getMemSize() );
-        if ( ! m_backing ) {
+        try { 
+            backing_ = new Backend::Backing( memoryFile, memBackendConvertor_->getMemSize() );
+        }
+        catch ( int ) {
             dbg.fatal(CALL_INFO, -1, "%s, Error - conflicting parameters. 'do_not_back' cannot be true if 'memory_file' is specified.  memory_file = %s\n",
                 "MemBackendConvertor", memoryFile.c_str());
         }
-    } else {
-	backingFd_  = -1;
     }
 
     /* Clock Handler */
     registerClock(memBackendConvertor_->getClockFreq(), new Clock::Handler<MemController>(this, &MemController::clock));
     registerTimeBase("1 ns", true);
 }
-
-#if 0
-    if( cacheLineSize_ != ev->getSize() ) {
-        dbg.fatal(CALL_INFO, -1, "CacheLineSize %d does not match request size %d, requestor=%s\n",
-                                                    cacheLineSize_, ev->getSize(), ev->getRqstr().c_str());
-    }
-#endif
 
 void MemController::handleEvent(SST::Event* event) {
     MemEvent *ev = static_cast<MemEvent*>(event);
@@ -249,303 +194,46 @@
             performRequest( ev );
             memBackendConvertor_->handleMemEvent( ev );
             break;
+
         case FlushLine:
         case FlushLineInv:
-            ev->setCmd(FlushLine);  // Same diff at this point
-            addRequest(ev); // Flush -> will return when all outstanding requests are done
-            if (ev->getPayloadSize() != 0) { // Writeback
-                if (!listeners_.empty()) {
-                    CacheListenerNotification notify(ev->getAddr(), ev->getVirtualAddress(),
-                            ev->getInstructionPointer(), ev->getSize(), READ, HIT);
-                    for (unsigned long int i = 0; i < listeners_.size(); ++i) {
-                        listeners_[i]->notifyAccess(notify);
-                    }
-                }
-                ev->setCmd(PutM);
-                addRequest(ev);
-            }
-            break;
+            assert(0);
+
         case PutS:
         case PutE:
             break;
         default:
             dbg.fatal(CALL_INFO,-1,"Memory controller received unrecognized command: %s", CommandString[cmd]);
     }
-<<<<<<< HEAD
 }
 
 bool MemController::clock(Cycle_t cycle) {
 
-#if 0
     if (networkLink_) networkLink_->clock();
-#endif
 
     memBackendConvertor_->clock( cycle );
-=======
-    delete event;   // addRequest copies event so delete this one
-
-}
-
-
-/*
- *  Enqueue new request
- *  Will be handled on the clock tick
- */
-void MemController::addRequest(MemEvent* ev) {
-    if ( !isRequestAddressValid(ev) ) {
-        dbg.fatal(CALL_INFO, 1, "MemoryController \"%s\" received request from \"%s\" with invalid address.\n"
-                "\t\tRequested Address:   0x%" PRIx64 "\n"
-                "\t\tMC Range Start:      0x%" PRIx64 "\n"
-                "\t\tMC Range End:        0x%" PRIx64 "\n"
-                "\t\tMC Interleave Step:  0x%" PRIx64 "\n"
-                "\t\tMC Interleave Size:  0x%" PRIx64 "\n",
-                getName().c_str(),
-                ev->getSrc().c_str(), ev->getAddr(),
-                rangeStart_, (rangeStart_ + memSize_),
-                interleaveStep_, interleaveSize_);
-    }
-    Command cmd   = ev->getCmd();
-    DRAMReq* req = new DRAMReq(ev, requestWidth_, cacheLineSize_);
-    
-    if (cmd != FlushLine) requestPool_.insert(req); // All outstanding requests
-    else flushPool_.insert(req);                    // Set of pending flushes
-    requestQueue_.push_back(req);                   // Requests waiting to be issued
-    
-#ifdef __SST_DEBUG_OURequest_
-    dbg.debug(_L10_,"Creating DRAM Request. BsAddr = %" PRIx64 ", Size: %" PRIu64 ", %s\n", req->baseAddr_, req->size_, CommandString[cmd]);
-#endif
-}
-
-
-bool MemController::clock(Cycle_t cycle) {
-    totalCycles->addData(1);
-    if (networkLink_) networkLink_->clock();
-
-    int reqsThisCycle = 0;
-    while ( !requestQueue_.empty()) {
-        if (reqsThisCycle == maxReqsPerCycle_) {
-            break;
-        }
-        DRAMReq *req = requestQueue_.front();
-        req->status_ = DRAMReq::PROCESSING;
-
-        if (req->cmd_ == FlushLine) {
-           handleFlush(req);
-           requestQueue_.pop_front();
-        } else {
-
-            bool issued = backend_->issueRequest(req);
-            if (issued) {
-    	        cyclesWithIssue->addData(1);
-            } else {
-    	        cyclesAttemptIssueButRejected->addData(1);
-	        break;
-            }
-	    reqsThisCycle++;
-            req->amtInProcess_ += requestSize_;
-
-            if (req->amtInProcess_ >= req->size_) {
-#ifdef __SST_DEBUG_OUTPUT__
-                dbg.debug(_L10_, "Completed issue of request\n");
-#endif
-                performRequest(req);
-                requestQueue_.pop_front();
-            }
-        }
-    }
-
-    stat_outstandingReqs->addData(requestPool_.size());
-    
-    backend_->clock();  // TODO We aren't declocking memory when idle because backend might rely on this clock call. Future work -> turn off for backends that support it or require backends to have their own clock
->>>>>>> bbf510f7
 
     return false;
 }
 
 void MemController::handleMemResponse( MemEvent* ev ) {
 
-<<<<<<< HEAD
     Debug(_L10_,"\n\n----------------------------------------------------------------------------------------\n");
     Debug(_L10_,"Memory Controller: %s - Response Received. Cmd = %s\n", getName().c_str(), CommandString[ev->getCmd()]);
     Debug(_L10_,"Event info: Addr: 0x%" PRIx64 ", dst = %s, src = %s, rqstr = %s, size = %d, prefetch = %d, vAddr = 0x%" PRIx64 ", instPtr = %" PRIx64 "\n",
         ev->getBaseAddr(), ev->getDst().c_str(), ev->getSrc().c_str(), ev->getRqstr().c_str(), ev->getSize(), ev->isPrefetch(), ev->getVirtualAddress(), ev->getInstructionPointer());
+
     performResponse( ev );
 
-#if 0
     if ( networkLink_ ) {
         networkLink_->send( ev );
     } else {
-#endif
         cacheLink_->send( ev );
-#if 0
 	}
-#endif
-=======
-/*
- *  Handle flush request
- *  Check if outstanding requests -> if not, complete
- *  If outstanding, flag them
- */
-void MemController::handleFlush(DRAMReq* req) {
-    // Create response
-    req->respEvent_ = req->reqEvent_->makeResponse();
-    req->respEvent_->setSuccess(true);
-    
-    // Check how many we are actually waiting for
-    int waitingFor = 0;
-    for (std::set<DRAMReq*>::iterator it = requestPool_.begin(); it != requestPool_.end(); it++) {
-        if ((*it)->baseAddr_ == req->baseAddr_) {
-            waitingFor++;
-            (*it)->checkFlushes_ = true;
-        }
-    }
-    if (waitingFor == 0) sendResponse(req);
-    else req->amtInProcess_ = waitingFor;
-}
-
-/*
- *  Perform request locally
- *  Update backing store & generate response message
- *  Wait for backend to complete before sending response though
- */
-void MemController::performRequest(DRAMReq* req) {
-    bool noncacheable  = req->reqEvent_->queryFlag(MemEvent::F_NONCACHEABLE);
-    Addr localBaseAddr = convertAddressToLocalAddress(req->baseAddr_);
-    Addr localAddr;
-
-    if (req->cmd_ == PutM) {    /* Memory write request */
-#ifdef __SST_DEBUG_OUTPUT__
-        dbg.debug(_L10_,"WRITE.  Addr = %" PRIx64 ", Request size = %i , Noncacheable Req = %s\n",localBaseAddr, req->reqEvent_->getSize(), noncacheable ? "true" : "false");
-#endif	
-        if (doNotBack_) return;
-        
-        // Update local backing store
-        for ( size_t i = 0 ; i < req->reqEvent_->getSize() ; i++) 
-            memBuffer_[localBaseAddr + i] = req->reqEvent_->getPayload()[i];
-        
-    } else { /* Memory read request */
-        Addr localAbsAddr = convertAddressToLocalAddress(req->reqEvent_->getAddr());
-        
-        if (noncacheable && req->cmd_ == GetX) {
-#ifdef __SST_DEBUG_OUTPUT__
-            dbg.debug(_L10_,"WRITE. Noncacheable request, Addr = %" PRIx64 ", Request size = %i\n", localAbsAddr, req->reqEvent_->getSize());
-#endif
-
-            if (!doNotBack_) {
-                for ( size_t i = 0 ; i < req->reqEvent_->getSize() ; i++)
-                    memBuffer_[localAbsAddr + i] = req->reqEvent_->getPayload()[i];
-            }
-        }
-        
-        if (noncacheable)   localAddr = localAbsAddr;
-        else                localAddr = localBaseAddr;
-        
-    	req->respEvent_ = req->reqEvent_->makeResponse();
-
-	if (req->respEvent_->getSize() != req->reqEvent_->getSize()) {
-		dbg.fatal(CALL_INFO, -1, "Request and response sizes do not match: %" PRIu32 " != %" PRIu32 "\n",
-			(uint32_t) req->respEvent_->getSize(), (uint32_t) req->reqEvent_->getSize());
-        }
-
-#ifdef __SST_DEBUG_OUTPUT__
-        dbg.debug(_L10_, "READ.  Addr = %" PRIx64 ", Request size = %i\n", localAddr, req->reqEvent_->getSize());
-#endif    
-        
-        for ( size_t i = 0 ; i < req->respEvent_->getSize() ; i++) 
-            req->respEvent_->getPayload()[i] = doNotBack_ ? 0 : memBuffer_[localAddr + i];
-
-        if (noncacheable) req->respEvent_->setFlag(MemEvent::F_NONCACHEABLE);
-        
-        if (req->reqEvent_->getCmd() == GetX) req->respEvent_->setGrantedState(M);
-        else {
-            if (protocol_) req->respEvent_->setGrantedState(E); // Directory controller supersedes this; only used if DirCtrl does not exist
-            else req->respEvent_->setGrantedState(S);
-        }
-    }
-}
-
-
-void MemController::sendResponse(DRAMReq* req) {
-    if (req->reqEvent_->getCmd() != PutM) {
-        if (networkLink_) networkLink_->send(req->respEvent_);
-        else cacheLink_->send(req->respEvent_);
-    }
-    req->status_ = DRAMReq::DONE;
-    
-    uint64_t latency = getCurrentSimTimeNano() - req->reqEvent_->getDeliveryTime(); 
-    switch (req->reqEvent_->getCmd()) {
-        case GetS:
-            stat_GetSLatency->addData(latency);
-            break;
-        case GetSEx:
-            stat_GetSExLatency->addData(latency);
-            break;
-        case GetX:
-            stat_GetXLatency->addData(latency);
-            break;
-        case PutM:
-            stat_PutMLatency->addData(latency);
-            break;
-        default:
-            break;
-    }
-    
-
-    if (req->cmd_ == FlushLine) flushPool_.erase(req);
-    else requestPool_.erase(req);
-    if (req->checkFlushes_) {
-        for (std::set<DRAMReq*>::iterator it = flushPool_.begin(); it != flushPool_.end(); it++) {
-            if ((*it)->baseAddr_ == req->baseAddr_) {
-                (*it)->amtInProcess_--;
-                if ((*it)->amtInProcess_ == 0) sendResponse(*it);
-                break;
-            }
-        }
-    }
-    delete req;
-}
-
-
-
-void MemController::printMemory(DRAMReq* req, Addr localAddr) {
-#ifdef __SST_DEBUG_OUTPUT__
-    dbg.debug(_L10_,"Resp. Data: ");
-    for (unsigned int i = 0; i < cacheLineSize_; i++) dbg.debug(_L10_,"%d",(int)memBuffer_[localAddr + i]);
-#endif
-}
-
-
-
-void MemController::handleMemResponse(DRAMReq* req) {
-    req->amtProcessed_ += requestSize_;
-    if (req->amtProcessed_ >= req->size_) req->status_ = DRAMReq::RETURNED;
-
-#ifdef __SST_DEBUG_OUTPUT__
-    dbg.debug(_L10_, "Finishing processing.  BaseAddr = %" PRIx64 " %s\n", req->baseAddr_, req->status_ == DRAMReq::RETURNED ? "RETURNED" : "");
-#endif
-    if (DRAMReq::RETURNED == req->status_) sendResponse(req);
-}
-
-
-
-MemController::~MemController() {
-    while ( requestPool_.size()) {
-        DRAMReq *req = *(requestPool_.begin());
-        requestPool_.erase(req);
-        delete req;
-    }
-    while (flushPool_.size()) {
-        DRAMReq *req = *(flushPool_.begin());
-        flushPool_.erase(req);
-        delete req;
-    }
->>>>>>> bbf510f7
 }
     
 void MemController::init(unsigned int phase) {
-#if 0
     if (! networkLink_ ) {
-#endif
         SST::Event *ev = NULL;
         while (NULL != (ev = cacheLink_->recvInitData())) {
             MemEvent *me = dynamic_cast<MemEvent*>(ev);
@@ -556,7 +244,6 @@
             /* Push data to memory */
             processInitEvent( me );
         }
-#if 0
     } else {
         networkLink_->init(phase);
 
@@ -567,27 +254,22 @@
             }
         }
     }
-#endif
 }
 
 void MemController::setup(void) {
     memBackendConvertor_->setup();
-#if 0
     if (networkLink_) networkLink_->setup();
-#endif
 }
 
 
 void MemController::finish(void) {
     memBackendConvertor_->finish();
-#if 0
     if (networkLink_) networkLink_->finish();
-#endif  
 }
 
 void MemController::performRequest(MemEvent* event) {
 
-    if ( ! m_backing ) {
+    if ( ! backing_ ) {
         return;
     }
 
@@ -596,7 +278,7 @@
         Debug(_L10_,"WRITE.  Addr = %" PRIx64 ", Request size = %i\n", addr, event->getSize());
 
         for ( size_t i = 0 ; i < event->getSize() ; i++)
-             m_backing->set( addr + i, event->getPayload()[i] );
+             backing_->set( addr + i, event->getPayload()[i] );
 
     } else {
         bool noncacheable  = event->queryFlag(MemEvent::F_NONCACHEABLE);
@@ -605,7 +287,7 @@
             Debug(_L10_,"WRITE. Noncacheable request, Addr = %" PRIx64 ", Request size = %i\n", addr, event->getSize());
 
             for ( size_t i = 0 ; i < event->getSize() ; i++)
-                    m_backing->set( addr + i, event->getPayload()[i] );
+                    backing_->set( addr + i, event->getPayload()[i] );
         }
     }
 }
@@ -615,7 +297,7 @@
     Addr localAddr = event->getAddr();
 
     for ( size_t i = 0 ; i < event->getSize() ; i++)
-        event->getPayload()[i] = ! m_backing ? 0 : m_backing->get( localAddr + i );
+        event->getPayload()[i] = ! backing_ ? 0 : backing_->get( localAddr + i );
 
     if (noncacheable) event->setFlag(MemEvent::F_NONCACHEABLE);
 
@@ -636,9 +318,9 @@
     if (GetX == me->getCmd()) {
         Addr addr = me->getAddr();
         Debug(_L10_,"Memory init %s - Received GetX for %" PRIx64 "\n", getName().c_str(), me->getAddr());
-        if ( isRequestAddressValid(addr) && ! m_backing ) {
+        if ( isRequestAddressValid(addr) && ! backing_ ) {
             for ( size_t i = 0 ; i < me->getSize() ; i++) {
-                m_backing->set( addr + i,  me->getPayload()[i] );
+                backing_->set( addr + i,  me->getPayload()[i] );
             }
         }
     } else {
@@ -647,4 +329,4 @@
     }
 
     delete me;
-}+}
