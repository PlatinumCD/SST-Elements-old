--- conflicted
+++ resolved
@@ -96,15 +96,6 @@
 
     Output                          dbg_;
     std::set<Addr>                  DEBUG_ADDR;
-<<<<<<< HEAD
-    int                             numHighNetPorts_,
-                                    numLowNetPorts_,
-                                    broadcast_,
-                                    latency_,
-                                    fanout_,
-                                    idleMax_,
-                                    idleCount_;
-=======
     int                             numHighNetPorts_;
     int                             numLowNetPorts_;
     uint64_t                        idleCount_;
@@ -112,7 +103,6 @@
     uint64_t                        idleMax_;
     bool                            fanout_;
     bool                            broadcast_;
->>>>>>> 356bcb19
     bool                            busOn_;
     Clock::Handler<Bus>*            clockHandler_;
     TimeConverter*                  defaultTimeBase_;
