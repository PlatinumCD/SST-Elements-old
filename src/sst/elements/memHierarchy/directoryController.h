// Copyright 2013-2018 NTESS. Under the terms
// of Contract DE-NA0003525 with NTESS, the U.S.
// Government retains certain rights in this software.
//
// Copyright (c) 2013-2018, NTESS
// All rights reserved.
//
// Portions are copyright of other developers:
// See the file CONTRIBUTORS.TXT in the top level directory
// the distribution for more information.
//
// This file is part of the SST software package. For license
// information, see the LICENSE file in the top level directory of the
// distribution.

/*
 * File:   directoryController.h
 * Author: Branden Moore / Caesar De la Paz III
 * Email:  bjmoor@sandia.gov / caesar.sst@gmail.com
 */

#ifndef _MEMHIERARCHY_DIRCONTROLLER_H_
#define _MEMHIERARCHY_DIRCONTROLLER_H_

#include <map>
#include <set>
#include <list>
#include <vector>

#include <sst/core/event.h>
#include <sst/core/sst_types.h>
#include <sst/core/component.h>
#include <sst/core/timeConverter.h>
#include <sst/core/output.h>
#include <sst/core/elementinfo.h>

#include "sst/elements/memHierarchy/memLinkBase.h"
#include "sst/elements/memHierarchy/memEvent.h"
#include "sst/elements/memHierarchy/util.h"
#include "sst/elements/memHierarchy/mshr.h"

using namespace std;

namespace SST { namespace MemHierarchy {

class DirectoryController : public Component {
public:
/* Element Library Info */
    SST_ELI_REGISTER_COMPONENT(DirectoryController, "memHierarchy", "DirectoryController", SST_ELI_ELEMENT_VERSION(1,0,0),
            "Coherence directory, MSI or MESI", COMPONENT_CATEGORY_MEMORY)

    SST_ELI_DOCUMENT_PARAMS(
            {"clock",                   "Clock rate of controller.", "1GHz"},
            {"entry_cache_size",        "Size (in # of entries) the controller will cache.", "0"},
            {"debug",                   "Where to send debug output. 0: No debugging, 1: STDOUT, 2: STDERR, 3: FILE.", "0"},
            {"debug_level",             "Debugging level: 0 to 10. Must configure sst-core with '--enable-debug'. 1=info, 2-10=debug output", "0"},
            {"debug_addr",              "(comma separated uint) Address(es) to be debugged. Leave empty for all, otherwise specify one or more, comma-separated values. Start and end string with brackets",""},
            {"verbose",                 "Output verbosity for warnings/errors. 0[fatal error only], 1[warnings], 2[full state dump on fatal error]","1"},
            {"cache_line_size",         "Size of a cache line [aka cache block] in bytes.", "64"},
            {"coherence_protocol",      "Coherence protocol.  Supported --MESI, MSI--", "MESI"},
            {"mshr_num_entries",        "Number of MSHRs. Set to -1 for almost unlimited number.", "-1"},
            {"net_memory_name",         "For directories connected to a memory over the network: name of the memory this directory owns", ""},
            {"access_latency_cycles",   "Latency of directory access in cycles", "0"},
            {"mshr_latency_cycles",     "Latency of mshr access in cycles", "0"},
            {"max_requests_per_cycle",  "Maximum number of requests to process per cycle (0 or negative is unlimited)", "0"},
            {"mem_addr_start",          "Starting memory address for the chunk of memory that this directory controller addresses.", "0"},
            {"addr_range_start",        "Lowest address handled by this directory.", "0"},
            {"addr_range_end",          "Highest address handled by this directory.", "uint64_t-1"},
            {"interleave_size",         "Size of interleaved chunks. E.g., to interleave 8B chunks among 3 directories, set size=8B, step=24B", "0B"},
            {"interleave_step",         "Distance between interleaved chunks. E.g., to interleave 8B chunks among 3 directories, set size=8B, step=24B", "0B"},
            /* Old parameters - deprecated or moved */
            {"network_num_vc",          "DEPRECATED. Number of virtual channels (VCs) on the on-chip network. memHierarchy only uses one VC.", "1"}, // Remove SST 9.0
            {"network_address",         "DEPRECATD - Now auto-detected by link control", ""},   // Remove SST 9.0
            {"network_bw",                  "MOVED. Now a member of the MemNIC/MemLink subcomponent.", "80GiB/s"}, // Remove SST 9.0
            {"network_input_buffer_size",   "MOVED. Now a member of the MemNIC/MemLink subcomponent.", "1KiB"}, // Remove SST 9.0
            {"network_output_buffer_size",  "MOVED. Now a member of the MemNIC/MemLink subcomponent.", "1KiB"}) // Remove SST 9.0

    SST_ELI_DOCUMENT_PORTS(
            {"memory",      "Link to memory controller", { "memHierarchy.MemEventBase" } },
            {"network",     "Link to network", { "memHierarchy.MemRtrEvent" } })

    SST_ELI_DOCUMENT_STATISTICS(
            {"replacement_request_latency",     "Total latency in ns of all replacement (put*) requests handled",       "nanoseconds",  1},
            {"get_request_latency",             "Total latency in ns of all get* requests handled",                     "nanoseconds",  1},
            {"directory_cache_hits",            "Number of requests that hit in the directory cache",                   "requests",     1},
            {"mshr_hits",                       "Number of requests that hit in the MSHRs",                             "requests",     1},
            {"requests_received_GetS",          "Number of GetS (read-shared) requests received",                       "requests",     1},
            {"requests_received_GetX",          "Number of GetX (write-exclusive) requests received",                   "requests",     1},
            {"requests_received_GetSX",        "Number of GetSX (read-exclusive) requests received",                    "requests",     1},
            {"requests_received_PutS",          "Number of PutS (shared replacement) requests received",                "requests",     1},
            {"requests_received_PutE",          "Number of PutE (clean exclusive replacement) requests received",       "requests",     1},
            {"requests_received_PutM",          "Number of PutM (dirty exclusive replacement) requests received",       "requests",     1},
            {"requests_received_noncacheable",  "Number of noncacheable requests that were received and forwarded",     "requests",     1},
            {"requests_received_custom",        "Number of custom requests that were received and forwarded",           "requests",     1},
            {"responses_received_NACK",         "Number of NACK responses received",                                    "responses",    1},
            {"responses_received_FetchResp",    "Number of FetchResp responses received (response to FetchInv/Fetch)",  "responses",    1},
            {"responses_received_FetchXResp",   "Number of FetchXResp responses received (response to FetchXInv) ",     "responses",    1},
            {"responses_received_PutS",         "Number of PutS (shared replacement) requests received that raced with an Inv/Fetch* and were treated as a response to that Inv/Fetch*",   "requests",     1},
            {"responses_received_PutE",         "Number of PutE (clean exclusive replacement) requests received that raced with a Fetch* and were treated as a response to that Fetch*",   "requests",     1},
            {"responses_received_PutM",         "Number of PutM (dirty exclusive replacement) requests received that raced with a Fetch* and were treated as a response to that Fetch*",   "requests",     1},
            {"memory_requests_directory_entry_read", "Number of read requests for a directory entry sent to memory",    "requests",     1},
            {"memory_requests_directory_entry_write","Number of write requests for a directory entry sent to memory",   "requests",     1},
            {"memory_requests_data_read",       "Number of read requests for data sent to memory",                      "requests",     1},
            {"memory_requests_data_write",      "Number of write requests for data sent to memory",                     "requests",     1},
            {"requests_sent_Inv",               "Number of Inv (invalidate) requests sent to LLCs",                     "requests",     1},
            {"requests_sent_FetchInv",          "Number of FetchInv (invalidate and fetch exclusive data) requests sent to LLCs",   "requests",     1},
            {"requests_sent_FetchInvX",         "Number of FetchInvX (fetch exclusive data and downgrade) requests sent to LLCs",   "requests",     1},
            {"responses_sent_NACK",             "Number of NACK responses sent to LLCs",                                            "responses",    1},
            {"responses_sent_GetSResp",         "Number of GetSResp (data response to GetS or GetSX) responses sent to LLCs",       "responses",    1},
            {"responses_sent_GetXResp",         "Number of GetXResp (data response to GetX) responses sent to LLCs",                "responses",    1},
            {"MSHR_occupancy",                  "Number of events in MSHR each cycle",                                  "events",       1} )
    
    SST_ELI_DOCUMENT_SUBCOMPONENT_SLOTS(
            {"cpulink", "CPU-side link manager; for single-link directories use this one only", "SST::MemHierarchy::MemLinkBase"},
            {"memlink", "Memory-side link manager", "SST::MemHierarchy::MemLinkBase"})

/* Begin class definition */
private:
    Output out;
    Output dbg;
    std::set<Addr> DEBUG_ADDR;
    struct DirEntry;

    /* Total number of cache blocks we are responsible for */
    /* ie, sum of all caches we talk to */
    uint32_t    entrySize;
    uint32_t    numTargets;
    uint32_t    targetCount;
    uint32_t    cacheLineSize;

    /* Range of addresses supported by this directory */
    MemRegion   region;
    Addr        memOffset; // Stack addresses if multiple DCs handle the same memory

    CoherenceProtocol protocol;
    bool waitWBAck;

    /* MSHRs */
    MSHR*       mshr;

    /* Directory cache */
    uint64_t    entryCacheMaxSize;
    uint64_t    entryCacheSize;

    /* Timestamp & latencies */
    uint64_t    timestamp;
    uint64_t    accessLatency;
    uint64_t    mshrLatency;
    int         maxRequestsPerCycle;

    /* Turn clocks off when idle */
    bool        clockOn;
    Clock::Handler<DirectoryController>*  clockHandler;
    TimeConverter* defaultTimeBase;
    SimTime_t   lastActiveClockCycle;

    /* Statistics counters for profiling DC */
    Statistic<uint64_t> * stat_replacementRequestLatency;   // totalReplProcessTime
    Statistic<uint64_t> * stat_getRequestLatency;           // totalGetReqProcessTime;
    Statistic<uint64_t> * stat_cacheHits;                   // numCacheHits;
    Statistic<uint64_t> * stat_mshrHits;                    // mshrHits;
    // Received events - from caches
    Statistic<uint64_t> * stat_GetXReqReceived;
    Statistic<uint64_t> * stat_GetSXReqReceived;
    Statistic<uint64_t> * stat_GetSReqReceived;
    Statistic<uint64_t> * stat_PutMReqReceived;
    Statistic<uint64_t> * stat_PutEReqReceived;
    Statistic<uint64_t> * stat_PutSReqReceived;
    Statistic<uint64_t> * stat_NACKRespReceived;
    Statistic<uint64_t> * stat_FetchRespReceived;
    Statistic<uint64_t> * stat_FetchXRespReceived;
    Statistic<uint64_t> * stat_PutMRespReceived;
    Statistic<uint64_t> * stat_PutERespReceived;
    Statistic<uint64_t> * stat_PutSRespReceived;
    Statistic<uint64_t> * stat_NoncacheReceived;
    Statistic<uint64_t> * stat_CustomReceived;
    // Sent events - to mem
    Statistic<uint64_t> * stat_dataReads;
    Statistic<uint64_t> * stat_dataWrites;
    Statistic<uint64_t> * stat_dirEntryReads;
    Statistic<uint64_t> * stat_dirEntryWrites;
    // Sent events - to caches
    Statistic<uint64_t> * stat_NACKRespSent;
    Statistic<uint64_t> * stat_InvSent;
    Statistic<uint64_t> * stat_FetchInvSent;
    Statistic<uint64_t> * stat_FetchInvXSent;
    Statistic<uint64_t> * stat_GetSRespSent;
    Statistic<uint64_t> * stat_GetXRespSent;
    Statistic<uint64_t> * stat_MSHROccupancy;

    /* Directory structures */
    std::list<DirEntry*>                    entryCache;
    std::unordered_map<Addr,DirEntry*>      directory;
    std::map<std::string,uint32_t>          node_lookup;
    std::vector<std::string>                nodeid_to_name;

    /* Queue of packets to work on */
    std::list<std::pair<MemEvent*,bool> >   workQueue;
    std::map<MemEvent::id_type, Addr>       memReqs;
    std::map<MemEvent::id_type, Addr>       dirEntryMiss;
    std::map<MemEvent::id_type, std::string> noncacheMemReqs;

    /* Network connections */
    MemLinkBase*    memport;    /* Port to memory */
    MemLinkBase*    cacheport;  /* Port to caches and/or memory */
    string          memoryName; // if connected to mem via network, this should be the name of the memory we own - param is memory_name

    std::multimap<uint64_t,MemEventBase*>   netMsgQueue;
    std::multimap<uint64_t,MemEventBase*>   memMsgQueue;
<<<<<<< HEAD
    
    /** Helper for configuring links */
    void configureLinks(Params &params);
=======
>>>>>>> 356bcb19

    /** Find directory entry by base address */
    DirEntry* getDirEntry(Addr target);

    /** Handle incoming GetS request */
    void handleGetS(MemEvent * ev, bool replay);

    /** Handle incoming GetX/GetSX request */
    void handleGetX(MemEvent * ev, bool replay);

    /** Handle incoming PutS */
    void handlePutS(MemEvent * ev);

    /** Handle incoming PutE */
    void handlePutE(MemEvent * ev);

    /** Handle incoming PutM */
    void handlePutM(MemEvent * ev);

    /** Handle incoming FetchResp (or PutM or FlushLine that is treated as FetchResp) */
    void handleFetchResp(MemEvent * ev, bool keepEvent);

    /** Handle incoming FetchXResp */
    void handleFetchXResp(MemEvent * ev, bool keepEvent);

    /** Handle incoming AckInv */
    void handleAckInv(MemEvent * ev);

    /** Handle incoming NACK */
    void handleNACK(MemEvent * ev);

    /** Handle incoming FlushLine */
    void handleFlushLine(MemEvent * ev);

    /** Handle incoming FlushLineInv */
    void handleFlushLineInv(MemEvent * ev);

    /** Handle noncacheable request */
    void handleNoncacheableRequest(MemEventBase * ev);

    /** Handle noncacheable response */
    void handleNoncacheableResponse(MemEventBase * ev);

    /** Identify and issue invalidates to sharers */
    void issueInvalidates(MemEvent * ev, DirEntry * entry, Command cmd);

    void issueFetch(MemEvent * ev, DirEntry * entry, Command cmd);

    /** Send invalidate to a specific sharer */
    void sendInvalidate(int target, MemEvent * reqEv, DirEntry* entry, Command cmd);

    /** Send AckPut to a replacing cache */
    void sendAckPut(MemEvent * event);

    /** Forward flush request to memory */
    void forwardFlushRequest(MemEvent * event);

    /** Send data request to memory */
    void issueMemoryRequest(MemEvent * ev, DirEntry * entry);

    /** Handle incoming flush response from memory */
    void handleFlushLineResponse(MemEvent * event);

    /** Handle incoming data response from memory */
    void handleDataResponse(MemEvent * ev);

    /** Handle incoming dir entry response from memory */
    void handleDirEntryMemoryResponse(MemEvent * ev);

    /** Handle backwards invalidation (shootdown) from memory */
    void handleBackInv(MemEvent * ev);

    /** Request dir entry from memory */
    void getDirEntryFromMemory(DirEntry * entry);

    /** NACK incoming request because there are no available MSHRs */
    void mshrNACKRequest(MemEvent * event, bool toMem = false);

    /** Find link id by name.  Create map entry if not found */
    uint32_t node_id(const std::string &name);

    /** Find link id by name. */
    uint32_t node_name_to_id(const std::string &name);

    /** Determines if directory controller has exceeded the max number of entries.  If so it 'deletes' entry (not really)
        and sends the entry to main memory.  In reality the entry is always kept in DirController but this writeback
        of entries is done to get performance stimation */
    void updateCache(DirEntry *entry);

    /** Profile request and delete it */
    void postRequestProcessing(MemEvent * ev, DirEntry * entry, bool stable);

    /** Replay any waiting events */
    void replayWaitingEvents(Addr addr);

    /** Send entry to main memory. No payload is actually sent for reasons described in 'updateCacheEntry'. */
    void sendEntryToMemory(DirEntry *entry);

    /** Sends MemEvent to a target */
    void sendEventToCaches(MemEventBase *ev, uint64_t deliveryTime);
<<<<<<< HEAD
    
    /** Writes data packet to Memory. Returns the MemEvent ID of the data written to memory */
    MemEvent::id_type writebackData(MemEvent *data_event, Command wbCmd);

=======

    /** Sends MemEventBase to a memory */
    inline void sendEventToMem(MemEventBase *ev);

    /** Writes data packet to Memory. Returns the MemEvent ID of the data written to memory */
    MemEvent::id_type writebackData(MemEvent *data_event, Command wbCmd);

    /** Determines if request is valid in terms of address ranges */
    bool isRequestAddressValid(Addr addr);

>>>>>>> 356bcb19
    /** Print directory controller status */
    const char* printDirectoryEntryStatus(Addr addr);

    /** Turn clock back on */
    void turnClockOn();

    /** Profile received requests */
    inline void profileRequestRecv(MemEvent * event, DirEntry * entry);
    /** Profile sent requests */
    inline void profileRequestSent(MemEvent * event);
    /** Profile received responses */
    inline void profileResponseRecv(MemEvent * event);
    /** Profile sent responses */
    inline void profileResponseSent(MemEvent * event);

    /** */
    typedef void(DirectoryController::*ProcessFunc)(DirEntry *entry, MemEvent *new_ev);

    /** Internal struct to keep track of directory requests to main memory */
    struct DirEntry {
        static const        MemEvent::id_type NO_LAST_REQUEST;

	uint32_t            waitingAcks;    // Number of acks we are waiting for
	bool                cached;         // whether block is cached or not
        Addr                baseAddr;       // block address
        State               state;          // state
        MemEvent::id_type   lastRequest;    // ID of message we're wanting a response to  - used to track whether a NACK needs to be retried
        std::list<DirEntry*>::iterator cacheIter;
	std::vector<bool>   sharers;        // set of sharers for block
        int                 owner;          // owner of block
        Output * dbg;

        DirEntry(Addr bsAddr, uint32_t bitlength, Output * d){
            clearEntry();
            baseAddr     = bsAddr;
            sharers.resize(bitlength);
            dbg          = d;
            state        = I;
            cached       = false;
        }

        void clearEntry(){
            setToSteadyState();
            waitingAcks  = 0;
            cached       = true;
            baseAddr     = 0;
            clearSharers();
            owner        = -1;
        }

        std::string getString() {
            std::ostringstream str;
            str << "State: " << StateString[state];
            str << " Sharers: [";
            bool first = true;
            for (int i = 0; i < sharers.size(); i++) {
                if (sharers[i]) {
                    if (!first) str << ",";
                    str << i;
                    first = false;
                }
            }
            str << "] Owner: " << owner;
            str << " Cached: " << (cached ? "y" : "n");
            str << " Acks: " << waitingAcks;
            return str.str();
        }

        bool isCached() {
            return cached;
        }

        void setCached(bool cache) {
            cached = cache;
        }

        Addr getBaseAddr() {
            return baseAddr;
        }

        void setToSteadyState(){
            lastRequest = DirEntry::NO_LAST_REQUEST;
        }

        uint32_t getSharerCount(void) {
            uint32_t count = 0;
            for (uint32_t i = 0; i < sharers.size(); i++) {
                if (sharers[i]) count++;
            }
            return count;
        }

        void clearSharers(void){
            for (uint32_t i = 0; i < sharers.size(); i++)
                sharers[i] = false;
        }

        void addSharer(int id){
            sharers[id]= true;
        }

        bool isSharer(int id) {
            return sharers[id];
        }

        void removeSharer(int id){
            if (!sharers[id]) {
                dbg->fatal(CALL_INFO,-1,"Removing a sharer which does not exist\n");
            }
            sharers[id]= false;
        }

        int getOwner(void) {
            return owner;
        }

        void setOwner(int id) {
            owner = id;
        }

        void clearOwner() {
            owner = -1;
        }

        void incrementWaitingAcks() {
            waitingAcks++;
        }

        void decrementWaitingAcks() {
            waitingAcks--;
        }

        uint32_t getWaitingAcks() {
            return waitingAcks;
        }

        void setState(State nState) {
            state = nState;
        }

        State getState() {
            return state;
        }
    };

public:
    DirectoryController(ComponentId_t id, Params &params);
    ~DirectoryController();
    void setup(void);
    void init(unsigned int phase);
    void finish(void);

    /** Debug - triggered by output.fatal() or SIGUSR2 */
    virtual void printStatus(Output &out);
    virtual void emergencyShutdown();

    /** Function handles responses from Main Memory.
        "Advances" the state of the directory entry */
    void handleMemoryResponse(SST::Event *event);

    /** Event received from higher level caches.
        Insert to work queue so that it is process in the upcoming clock tick */
    void handlePacket(SST::Event *event);

    /** Handler that gets called by clock tick.
        Function redirects request according to their type. */
    void processPacket(MemEvent *ev, bool replay);

    /** Clock handler */
    bool clock(SST::Cycle_t cycle);

};

}
}

#endif /* _MEMHIERARCHY_DIRCONTROLLER_H_ */<|MERGE_RESOLUTION|>--- conflicted
+++ resolved
@@ -109,7 +109,7 @@
             {"responses_sent_GetSResp",         "Number of GetSResp (data response to GetS or GetSX) responses sent to LLCs",       "responses",    1},
             {"responses_sent_GetXResp",         "Number of GetXResp (data response to GetX) responses sent to LLCs",                "responses",    1},
             {"MSHR_occupancy",                  "Number of events in MSHR each cycle",                                  "events",       1} )
-    
+
     SST_ELI_DOCUMENT_SUBCOMPONENT_SLOTS(
             {"cpulink", "CPU-side link manager; for single-link directories use this one only", "SST::MemHierarchy::MemLinkBase"},
             {"memlink", "Memory-side link manager", "SST::MemHierarchy::MemLinkBase"})
@@ -207,12 +207,9 @@
 
     std::multimap<uint64_t,MemEventBase*>   netMsgQueue;
     std::multimap<uint64_t,MemEventBase*>   memMsgQueue;
-<<<<<<< HEAD
-    
+
     /** Helper for configuring links */
     void configureLinks(Params &params);
-=======
->>>>>>> 356bcb19
 
     /** Find directory entry by base address */
     DirEntry* getDirEntry(Addr target);
@@ -313,23 +310,10 @@
 
     /** Sends MemEvent to a target */
     void sendEventToCaches(MemEventBase *ev, uint64_t deliveryTime);
-<<<<<<< HEAD
-    
+
     /** Writes data packet to Memory. Returns the MemEvent ID of the data written to memory */
     MemEvent::id_type writebackData(MemEvent *data_event, Command wbCmd);
 
-=======
-
-    /** Sends MemEventBase to a memory */
-    inline void sendEventToMem(MemEventBase *ev);
-
-    /** Writes data packet to Memory. Returns the MemEvent ID of the data written to memory */
-    MemEvent::id_type writebackData(MemEvent *data_event, Command wbCmd);
-
-    /** Determines if request is valid in terms of address ranges */
-    bool isRequestAddressValid(Addr addr);
-
->>>>>>> 356bcb19
     /** Print directory controller status */
     const char* printDirectoryEntryStatus(Addr addr);
 
