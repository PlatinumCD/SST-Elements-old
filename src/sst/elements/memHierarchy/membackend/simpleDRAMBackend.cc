--- conflicted
+++ resolved
@@ -74,11 +74,7 @@
 
     // banks needs to be a power of 2 -> use to set bank mask
     if (!isPowerOfTwo(banks)) {
-<<<<<<< HEAD
-        output->fatal(CALL_INFO, -1, "Invalid param(%s): banks - must be a power of two. You specified %d.\n", getName().c_str(), banks);    
-=======
-        output->fatal(CALL_INFO, -1, "Invalid param(%s): banks - must be a power of two. You specified %d.\n", comp->getName().c_str(), banks);
->>>>>>> 356bcb19
+        output->fatal(CALL_INFO, -1, "Invalid param(%s): banks - must be a power of two. You specified %d.\n", getName().c_str(), banks);
     }
     bankMask = banks - 1;
 
@@ -109,13 +105,8 @@
     }
 
     // Self link for timing requests
-<<<<<<< HEAD
     self_link = configureSelfLink("Self", cycTime, new Event::Handler<SimpleDRAM>(this, &SimpleDRAM::handleSelfEvent));
-   
-=======
-    self_link = comp->configureSelfLink("Self", cycTime, new Event::Handler<SimpleDRAM>(this, &SimpleDRAM::handleSelfEvent));
 
->>>>>>> 356bcb19
     // Some statistics
     statRowHit = registerStatistic<uint64_t>("row_already_open");
     statRowMissNoRP = registerStatistic<uint64_t>("no_row_open");
@@ -150,13 +141,8 @@
     int row = addr >> rowOffset;
 
 #ifdef __SST_DEBUG_OUTPUT__
-<<<<<<< HEAD
-    output->debug(_L10_, "SimpleDRAM (%s) received request for address %" PRIx64 " which maps to bank: %d, row: %d. Bank status: %s, open row is %d\n", 
+    output->debug(_L10_, "SimpleDRAM (%s) received request for address %" PRIx64 " which maps to bank: %d, row: %d. Bank status: %s, open row is %d\n",
            getName().c_str(), addr, bank, row, (busy[bank] ? "busy" : "idle"), openRow[bank]);
-=======
-    output->debug(_L10_, "SimpleDRAM (%s) received request for address %" PRIx64 " which maps to bank: %d, row: %d. Bank status: %s, open row is %d\n",
-           parent->getName().c_str(), addr, bank, row, (busy[bank] ? "busy" : "idle"), openRow[bank]);
->>>>>>> 356bcb19
 #endif
 
     // If bank is busy -> return false;
