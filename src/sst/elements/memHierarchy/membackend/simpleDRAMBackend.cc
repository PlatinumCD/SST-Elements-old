--- conflicted
+++ resolved
@@ -74,11 +74,7 @@
 
     // banks needs to be a power of 2 -> use to set bank mask
     if (!isPowerOfTwo(banks)) {
-<<<<<<< HEAD
-        output->fatal(CALL_INFO, -1, "Invalid param(%s): banks - must be a power of two. You specified %d.\n", getName().c_str(), banks);
-=======
-        output->fatal(CALL_INFO, -1, "Invalid param(%s): banks - must be a power of two. You specified %" PRIu64 ".\n", comp->getName().c_str(), banks);
->>>>>>> d4700f16
+        output->fatal(CALL_INFO, -1, "Invalid param(%s): banks - must be a power of two. You specified %" PRIu64 ".\n", getName().c_str(), banks);
     }
     bankMask = banks - 1;
 
