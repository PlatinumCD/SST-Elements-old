// Copyright 2009-2021 NTESS. Under the terms
// of Contract DE-NA0003525 with NTESS, the U.S.
// Government retains certain rights in this software.
//
// Copyright (c) 2009-2021, NTESS
// All rights reserved.
//
// Portions are copyright of other developers:
// See the file CONTRIBUTORS.TXT in the top level directory
// the distribution for more information.
//
// This file is part of the SST software package. For license
// information, see the LICENSE file in the top level directory of the
// distribution.


#include <sst_config.h>

#include "coherencemgr/coherenceController.h"

using namespace SST;
using namespace SST::MemHierarchy;


CoherenceController::CoherenceController(ComponentId_t id, Params &params, Params& ownerParams, bool prefetch) : SubComponent(id) {
    params.insert(ownerParams); // Combine params

    /* Output stream */
    output = new Output("", 1, 0, SST::Output::STDOUT);

    /* Debug stream */
    debug = new Output("", params.find<int>("debug_level", 1), 0, (Output::output_location_t)params.find<int>("debug", SST::Output::NONE));

    dlevel = params.find<int>("debug_level", 1);
    if (params.find<int>("debug", SST::Output::NONE) == SST::Output::NONE)
        dlevel = 0;

    bool found;

    /* Get latency parameters */
    accessLatency_ = params.find<uint64_t>("access_latency_cycles", 1, found);
    if (!found) {
        output->fatal(CALL_INFO, -1, "%s, Param not specified: access_latency_cycles - this is the access time in cycles for the cache; if tag_latency is also specified, this is the data array access time\n",
                getName().c_str());
    }

    tagLatency_ = params.find<uint64_t>("tag_access_latency_cycles", accessLatency_);
    mshrLatency_ = params.find<uint64_t>("mshr_latency_cycles", 1); /* cacheFactory is currently checking/setting this for us */

    /* Get line size - already error checked by cacheFactory */
    lineSize_ = params.find<uint64_t>("cache_line_size", 64, found);

    /* Get throughput parameters */
    UnitAlgebra packetSize = UnitAlgebra(params.find<std::string>("min_packet_size", "8B"));
    UnitAlgebra downLinkBW = UnitAlgebra(params.find<std::string>("request_link_width", "0B"));
    UnitAlgebra upLinkBW = UnitAlgebra(params.find<std::string>("response_link_width", "0B"));

    if (!packetSize.hasUnits("B"))
        output->fatal(CALL_INFO, -1, "%s, Invalid param: min_packet_size - must have units of bytes (B), SI units OK. Ex: '8B'. You specified '%s'\n", getName().c_str(), packetSize.toString().c_str());
    if (!downLinkBW.hasUnits("B"))
        output->fatal(CALL_INFO, -1, "%s, Invalid param: request_link_width - must have units of bytes (B), SI units OK. Ex: '64B'. You specified '%s'\n", getName().c_str(), downLinkBW.toString().c_str());
    if (!upLinkBW.hasUnits("B"))
        output->fatal(CALL_INFO, -1, "%s, Invalid param: response_link_width - must have units of bytes (B), SI units OK. Ex: '64B'. You specified '%s'\n", getName().c_str(), upLinkBW.toString().c_str());

    maxBytesUp = upLinkBW.getRoundedValue();
    maxBytesDown = downLinkBW.getRoundedValue();
    packetHeaderBytes = packetSize.getRoundedValue();

    /* Initialize variables */
    timestamp_ = 0;
    outstandingPrefetches_ = 0;

    /* Default values for cache parameters */
    // May be updated during init()
    lastLevel_ = true;
    silentEvictClean_ = true;
    writebackCleanBlocks_ = false;
    recvWritebackAck_ = false;
    sendWritebackAck_ = false;

    // The following cache parameters are set by the cache controller in its constructor
    // Just in case, we give an initial value here
    dropPrefetchLevel_ = ((size_t) - 1);
    maxOutstandingPrefetch_ = ((size_t) - 2);

    // Get parent component's name
    cachename_ = getParentComponentName();

    // Register statistics - only those that are common across all coherence managers
    // Give  all array entries a default statistic so we don't end up with segfaults during execution
    Statistic<uint64_t> * defStat = registerStatistic<uint64_t>("default_stat");
    for (int i = 0; i < (int)Command::LAST_CMD; i++) {
        stat_eventSent[i] = defStat;
        for (int j = 0; j < LAST_STATE; j++) {
            stat_eventState[i][j] = defStat;

            if (i == 0) {
                stat_evict[j] = defStat;
            }
        }
    }

    // Initialize event debug info (eventDI/evictDI)
    evictDI.id.first = 0;
    evictDI.id.second = 0;
    evictDI.cmd = Command::NULLCMD;
    evictDI.prefetch = false;
    evictDI.oldst = I;
    evictDI.newst = I;
    evictDI.action = "";
    evictDI.reason = "";
    evictDI.verboseline = "";
    eventDI.id.first = 0;
    eventDI.id.second = 0;
    eventDI.cmd = Command::NULLCMD;
    eventDI.prefetch = false;
    eventDI.oldst = I;
    eventDI.newst = I;
    eventDI.action = "";
    eventDI.reason = "";
    eventDI.verboseline = "";
}

/*******************************************************************************
 * Initialization
 *******************************************************************************/
ReplacementPolicy* CoherenceController::createReplacementPolicy(uint64_t lines, uint64_t assoc, Params& params, bool L1, int slotnum) {
    SubComponentSlotInfo* rslots = getSubComponentSlotInfo("replacement");
    if (rslots && rslots->isPopulated(slotnum))
        return rslots->create<ReplacementPolicy>(slotnum, ComponentInfo::SHARE_NONE, lines, assoc);

    // Default to the replacement policy that was used before all the recent memH changes
    Params emptyparams;
    std::string policy = params.find<std::string>("replacement_policy", "lru");
    to_lower(policy);

    if (policy == "lru") {
        if (L1) return loadAnonymousSubComponent<ReplacementPolicy>("memHierarchy.replacement.lru", "replacement", slotnum, ComponentInfo::SHARE_NONE, emptyparams, lines, assoc);
        else    return loadAnonymousSubComponent<ReplacementPolicy>("memHierarchy.replacement.lru-opt", "replacement", slotnum, ComponentInfo::SHARE_NONE, emptyparams, lines, assoc);
    }
    if (policy == "lfu") {
        if (L1) return loadAnonymousSubComponent<ReplacementPolicy>("memHierarchy.replacement.lfu", "replacement", slotnum, ComponentInfo::SHARE_NONE, emptyparams, lines, assoc);
        else    return loadAnonymousSubComponent<ReplacementPolicy>("memHierarchy.replacement.lfu-opt", "replacement", slotnum, ComponentInfo::SHARE_NONE, emptyparams, lines, assoc);
    }
    if (policy == "mru") {
        if (L1) return loadAnonymousSubComponent<ReplacementPolicy>("memHierarchy.replacement.mru", "replacement", slotnum, ComponentInfo::SHARE_NONE, emptyparams, lines, assoc);
        else    return loadAnonymousSubComponent<ReplacementPolicy>("memHierarchy.replacement.mru-opt", "replacement", slotnum, ComponentInfo::SHARE_NONE, emptyparams, lines, assoc);
    }
    if (policy == "random") return loadAnonymousSubComponent<ReplacementPolicy>("memHierarchy.replacement.random", "replacement", slotnum, ComponentInfo::SHARE_NONE, emptyparams, lines, assoc);
    if (policy == "nmru")   return loadAnonymousSubComponent<ReplacementPolicy>("memHierarchy.replacement.nmru", "replacement", slotnum, ComponentInfo::SHARE_NONE, emptyparams, lines, assoc);

    debug->fatal(CALL_INFO, -1, "%s, Invalid param: replacement_policy - supported policies are 'lru', 'lfu', 'random', 'mru', and 'nmru'. You specified '%s'.\n", getName().c_str(), policy.c_str());
    return nullptr;
}

HashFunction* CoherenceController::createHashFunction(Params& params) {
    HashFunction * ht = loadUserSubComponent<HashFunction>("hash");
    if (ht) return ht;

    Params hparams;
    int hashFunc = params.find<int>("hash_function", 0);
    if (hashFunc == 1)  ht = loadAnonymousSubComponent<HashFunction>("memHierarchy.hash.linear", "hash", 0, ComponentInfo::SHARE_NONE, hparams);
    if (hashFunc == 2)  ht = loadAnonymousSubComponent<HashFunction>("memHierarchy.hash.xor", "hash", 0, ComponentInfo::SHARE_NONE, hparams);
    else                ht = loadAnonymousSubComponent<HashFunction>("memHierarchy.hash.none", "hash", 0, ComponentInfo::SHARE_NONE, hparams);

    return ht;
}

/*******************************************************************************
 * Event handlers - one per event type
 * Handlers return whether event was accepted (true) or rejected (false)
 *******************************************************************************/
bool CoherenceController::handleGetS(MemEvent* event, bool inMSHR) {
    debug->fatal(CALL_INFO, -1, "%s, Error: GetS events are not handled by this coherence manager. Event: %s. Time: %" PRIu64 "ns.\n",
            getName().c_str(), event->getVerboseString().c_str(), getCurrentSimTimeNano());
    return false;
}

bool CoherenceController::handleGetX(MemEvent* event, bool inMSHR) {
    debug->fatal(CALL_INFO, -1, "%s, Error: GetX events are not handled by this coherence manager. Event: %s. Time: %" PRIu64 "ns.\n",
            getName().c_str(), event->getVerboseString().c_str(), getCurrentSimTimeNano());
    return false;
}

bool CoherenceController::handleGetSX(MemEvent* event, bool inMSHR) {
    debug->fatal(CALL_INFO, -1, "%s, Error: GetSX events are not handled by this coherence manager. Event: %s. Time: %" PRIu64 "ns.\n",
            getName().c_str(), event->getVerboseString().c_str(), getCurrentSimTimeNano());
    return false;
}

bool CoherenceController::handleFlushLine(MemEvent* event, bool inMSHR) {
    debug->fatal(CALL_INFO, -1, "%s, Error: FlushLine events are not handled by this coherence manager. Event: %s. Time: %" PRIu64 "ns.\n",
            getName().c_str(), event->getVerboseString().c_str(), getCurrentSimTimeNano());
    return false;
}

bool CoherenceController::handleFlushLineInv(MemEvent* event, bool inMSHR) {
    debug->fatal(CALL_INFO, -1, "%s, Error: FlushLineInv events are not handled by this coherence manager. Event: %s. Time: %" PRIu64 "ns.\n",
            getName().c_str(), event->getVerboseString().c_str(), getCurrentSimTimeNano());
    return false;
}

bool CoherenceController::handlePutS(MemEvent* event, bool inMSHR) {
    debug->fatal(CALL_INFO, -1, "%s, Error: PutS events are not handled by this coherence manager. Event: %s. Time: %" PRIu64 "ns.\n",
            getName().c_str(), event->getVerboseString().c_str(), getCurrentSimTimeNano());
    return false;
}

bool CoherenceController::handlePutX(MemEvent* event, bool inMSHR) {
    debug->fatal(CALL_INFO, -1, "%s, Error: PutX events are not handled by this coherence manager. Event: %s. Time: %" PRIu64 "ns.\n",
            getName().c_str(), event->getVerboseString().c_str(), getCurrentSimTimeNano());
    return false;
}

bool CoherenceController::handlePutE(MemEvent* event, bool inMSHR) {
    debug->fatal(CALL_INFO, -1, "%s, Error: PutE events are not handled by this coherence manager. Event: %s. Time: %" PRIu64 "ns.\n",
            getName().c_str(), event->getVerboseString().c_str(), getCurrentSimTimeNano());
    return false;
}

bool CoherenceController::handlePutM(MemEvent* event, bool inMSHR) {
    debug->fatal(CALL_INFO, -1, "%s, Error: PutM events are not handled by this coherence manager. Event: %s. Time: %" PRIu64 "ns.\n",
            getName().c_str(), event->getVerboseString().c_str(), getCurrentSimTimeNano());
    return false;
}

bool CoherenceController::handleGetSResp(MemEvent* event, bool inMSHR) {
    debug->fatal(CALL_INFO, -1, "%s, Error: GetSResp events are not handled by this coherence manager. Event: %s. Time: %" PRIu64 "ns.\n",
            getName().c_str(), event->getVerboseString().c_str(), getCurrentSimTimeNano());
    return false;
}

bool CoherenceController::handleGetXResp(MemEvent* event, bool inMSHR) {
    debug->fatal(CALL_INFO, -1, "%s, Error: GetXResp events are not handled by this coherence manager. Event: %s. Time: %" PRIu64 "ns.\n",
            getName().c_str(), event->getVerboseString().c_str(), getCurrentSimTimeNano());
    return false;
}

bool CoherenceController::handleFlushLineResp(MemEvent* event, bool inMSHR) {
    debug->fatal(CALL_INFO, -1, "%s, Error: FlushLineResp events are not handled by this coherence manager. Event: %s. Time: %" PRIu64 "ns.\n",
            getName().c_str(), event->getVerboseString().c_str(), getCurrentSimTimeNano());
    return false;
}

bool CoherenceController::handleAckPut(MemEvent* event, bool inMSHR) {
    debug->fatal(CALL_INFO, -1, "%s, Error: AckPut events are not handled by this coherence manager. Event: %s. Time: %" PRIu64 "ns.\n",
            getName().c_str(), event->getVerboseString().c_str(), getCurrentSimTimeNano());
    return false;
}

bool CoherenceController::handleFetch(MemEvent* event, bool inMSHR) {
    debug->fatal(CALL_INFO, -1, "%s, Error: Fetch events are not handled by this coherence manager. Event: %s. Time: %" PRIu64 "ns.\n",
            getName().c_str(), event->getVerboseString().c_str(), getCurrentSimTimeNano());
    return false;
}

bool CoherenceController::handleFetchInv(MemEvent* event, bool inMSHR) {
    debug->fatal(CALL_INFO, -1, "%s, Error: FetchInv events are not handled by this coherence manager. Event: %s. Time: %" PRIu64 "ns.\n",
            getName().c_str(), event->getVerboseString().c_str(), getCurrentSimTimeNano());
    return false;
}

bool CoherenceController::handleFetchInvX(MemEvent* event, bool inMSHR) {
    debug->fatal(CALL_INFO, -1, "%s, Error: FetchInvX events are not handled by this coherence manager. Event: %s. Time: %" PRIu64 "ns.\n",
            getName().c_str(), event->getVerboseString().c_str(), getCurrentSimTimeNano());
    return false;
}

bool CoherenceController::handleForceInv(MemEvent* event, bool inMSHR) {
    debug->fatal(CALL_INFO, -1, "%s, Error: ForceInv events are not handled by this coherence manager. Event: %s. Time: %" PRIu64 "ns.\n",
            getName().c_str(), event->getVerboseString().c_str(), getCurrentSimTimeNano());
    return false;
}

bool CoherenceController::handleInv(MemEvent* event, bool inMSHR) {
    debug->fatal(CALL_INFO, -1, "%s, Error: Inv events are not handled by this coherence manager. Event: %s. Time: %" PRIu64 "ns.\n",
            getName().c_str(), event->getVerboseString().c_str(), getCurrentSimTimeNano());
    return false;
}

bool CoherenceController::handleFetchResp(MemEvent* event, bool inMSHR) {
    debug->fatal(CALL_INFO, -1, "%s, Error: FetchResp events are not handled by this coherence manager. Event: %s. Time: %" PRIu64 "ns.\n",
            getName().c_str(), event->getVerboseString().c_str(), getCurrentSimTimeNano());
    return false;
}

bool CoherenceController::handleFetchXResp(MemEvent* event, bool inMSHR) {
    debug->fatal(CALL_INFO, -1, "%s, Error: FetchXResp events are not handled by this coherence manager. Event: %s. Time: %" PRIu64 "ns.\n",
            getName().c_str(), event->getVerboseString().c_str(), getCurrentSimTimeNano());
    return false;
}

bool CoherenceController::handleAckInv(MemEvent* event, bool inMSHR) {
    debug->fatal(CALL_INFO, -1, "%s, Error: AckInv events are not handled by this coherence manager. Event: %s\n. Time: %" PRIu64 "ns.",
            getName().c_str(), event->getVerboseString().c_str(), getCurrentSimTimeNano());
    return false;
}

bool CoherenceController::handleNULLCMD(MemEvent* event, bool inMSHR) {
    debug->fatal(CALL_INFO, -1, "%s, Error: NULLCMD events are not handled by this coherence manager. Event: %s. Time: %" PRIu64 "ns.\n",
            getName().c_str(), event->getVerboseString().c_str(), getCurrentSimTimeNano());
    return false;
}

bool CoherenceController::handleNACK(MemEvent* event, bool inMSHR) {
    debug->fatal(CALL_INFO, -1, "%s, Error: NACK events are not handled by this coherence manager. Event: %s. Time: %" PRIu64 "ns.\n",
            getName().c_str(), event->getVerboseString().c_str(), getCurrentSimTimeNano());
    return false;
}


/*******************************************************************************
 * Send events
 *******************************************************************************/

/* Send commands when their timestampe expires. Return whether queue is empty or not. */
bool CoherenceController::sendOutgoingEvents() {
    // Update timestamp
    timestamp_++;

    // Check for ready events in outgoing 'down' queue
    uint64_t bytesLeft = maxBytesDown;
    while (!outgoingEventQueueDown_.empty() && outgoingEventQueueDown_.front().deliveryTime <= timestamp_) {
        MemEventBase *outgoingEvent = outgoingEventQueueDown_.front().event;
        if (maxBytesDown != 0) {
            if (bytesLeft == 0) break;
            if (bytesLeft >= outgoingEventQueueDown_.front().size) {
                bytesLeft -= outgoingEventQueueDown_.front().size;  // Send this many bytes
            } else {
                outgoingEventQueueDown_.front().size -= bytesLeft;
                break;
            }
        }


        if (is_debug_event(outgoingEvent)) {
            debug->debug(_L4_, "E: %-20" PRIu64 " %-20" PRIu64 " %-20s Event:Send    (%s)\n",
                    Simulation::getSimulation()->getCurrentSimCycle(), timestamp_, cachename_.c_str(), outgoingEvent->getBriefString().c_str());
        }

        linkDown_->send(outgoingEvent);
        outgoingEventQueueDown_.pop_front();

    }

    // Check for ready events in outgoing 'up' queue
    bytesLeft = maxBytesUp;
    while (!outgoingEventQueueUp_.empty() && outgoingEventQueueUp_.front().deliveryTime <= timestamp_) {
        MemEventBase * outgoingEvent = outgoingEventQueueUp_.front().event;
        if (maxBytesUp != 0) {
            if (bytesLeft == 0) break;
            if (bytesLeft >= outgoingEventQueueUp_.front().size) {
                bytesLeft -= outgoingEventQueueUp_.front().size;
            } else {
                outgoingEventQueueUp_.front().size -= bytesLeft;
                break;
            }
        }

        if (is_debug_event(outgoingEvent)) {
            debug->debug(_L4_, "E: %-20" PRIu64 " %-20" PRIu64 " %-20s Event:Send    (%s)\n",
                    Simulation::getSimulation()->getCurrentSimCycle(), timestamp_, cachename_.c_str(), outgoingEvent->getBriefString().c_str());
        }

        if (startTimes_.find(outgoingEvent->getResponseToID()) != startTimes_.end()) {
            LatencyStat stat = startTimes_.find(outgoingEvent->getResponseToID())->second;
            recordLatency(stat.cmd, stat.missType, timestamp_ - stat.time);
            startTimes_.erase(outgoingEvent->getResponseToID());
        }

        linkUp_->send(outgoingEvent);
        outgoingEventQueueUp_.pop_front();
    }

    // Return whether it's ok for the cache to turn off the clock - we need it on to be able to send waiting events
    return outgoingEventQueueDown_.empty() && outgoingEventQueueUp_.empty();
}

bool CoherenceController::checkIdle() {
    return outgoingEventQueueDown_.empty() && outgoingEventQueueUp_.empty();
}


/* Forward an event using memory address to locate a destination. */
void CoherenceController::forwardByAddress(MemEventBase * event) {
    forwardByAddress(event, timestamp_ + 1);
}

void CoherenceController::forwardByAddress(MemEventBase * event, Cycle_t ts) {
    event->setSrc(cachename_);
    std::string dst = linkDown_->findTargetDestination(event->getRoutingAddress());
    if (dst != "") { /* Common case */
        event->setDst(dst);
        Response fwdReq = {event, ts, packetHeaderBytes + event->getPayloadSize()};
        addToOutgoingQueue(fwdReq);
    } else {
        dst = linkUp_->findTargetDestination(event->getRoutingAddress());
        if (dst != "") {
            event->setDst(dst);
            Response fwdReq = {event, ts, packetHeaderBytes + event->getPayloadSize()};
            addToOutgoingQueueUp(fwdReq);
        } else {
            std::string availableDests = "cpulink:\n" + linkUp_->getAvailableDestinationsAsString();
            if (linkUp_ != linkDown_) availableDests = availableDests + "memlink:\n" + linkDown_->getAvailableDestinationsAsString();
            output->fatal(CALL_INFO, -1, "%s, Error: Unable to find destination for address 0x%" PRIx64 ". Event: %s\nKnown Destinations: %s\n",
                    getName().c_str(), event->getRoutingAddress(), event->getVerboseString().c_str(), availableDests.c_str());
        }
    }

}

/* Forward an event to a specific destination */
void CoherenceController::forwardByDestination(MemEventBase * event) {
    forwardByDestination(event, timestamp_ + 1);
}

/* Forward an event to a specific destination */
void CoherenceController::forwardByDestination(MemEventBase * event, Cycle_t ts) {
    event->setSrc(cachename_);
    Response fwdReq = {event, ts, packetHeaderBytes + event->getPayloadSize()};
    
    if (linkUp_->isReachable(event->getDst())) {
        addToOutgoingQueueUp(fwdReq);
    } else if (linkDown_->isReachable(event->getDst())) {
        addToOutgoingQueue(fwdReq);
    } else {
        output->fatal(CALL_INFO, -1, "%s, Error: Destination %s appears unreachable on both links. Event: %s\n",
                getName().c_str(), event->getDst().c_str(), event->getVerboseString().c_str());
    }
}

/*******************************************************************************
 * Initialization/finish functions used by parent
 *******************************************************************************/

/* Parse an init coherence vent. Coherence managers can override this */
void CoherenceController::processInitCoherenceEvent(MemEventInitCoherence* event, bool source) {
    // If something besides memory is below us, we are not the last level doing coherence
    if (!source && event->getType() != Endpoint::Memory)
        lastLevel_ = false;

    // If the component below us tracks whether a block is present above, then we can't silently evict (per current protocols)
    if (!source && (event->getTracksPresence() || lastLevel_))
        silentEvictClean_ = false;

    // The component below us is noninclusive, therefore we need to write back data when evicting clean blocks
    if (!source && !event->getInclusive())
        writebackCleanBlocks_ = true;

    // The component below us will send writeback acks, we should wait for them
    if (!source && event->getSendWBAck())
        recvWritebackAck_ = true;

    if (source && event->getRecvWBAck())
        sendWritebackAck_ = true;

<<<<<<< HEAD
=======
    // Track CPU names so we can broadcast L1 invalidation snoops if needed
    if (source && (event->getType() == Endpoint::CPU || event->getType() == Endpoint::MMIO))
        cpus.insert(event->getSrc());

>>>>>>> bee7971e
    debug->debug(_L3_, "%s processInitCoherenceEvent. Result is (source=%s): LL ? %s, silentEvict ? %s, WBClean ? %s, sendWBAck ? %s, recvWBAck ? %s\n",
            cachename_.c_str(),
            source ? "true" : "false",
            lastLevel_ ? "Y" : "N",
            silentEvictClean_ ? "Y" : "N",
            writebackCleanBlocks_ ? "Y" : "N",
            sendWritebackAck_ ? "Y" : "N",
            recvWritebackAck_ ? "Y" : "N");
}

/* Retry buffer */
std::vector<MemEventBase*>* CoherenceController::getRetryBuffer() {
    return &retryBuffer_;
}

void CoherenceController::clearRetryBuffer() {
    retryBuffer_.clear();
}


/* Listener callbacks */
void CoherenceController::notifyListenerOfAccess(MemEvent * event, NotifyAccessType accessT, NotifyResultType resultT) {
    if (event->isPrefetch())
        accessT = NotifyAccessType::PREFETCH;

    CacheListenerNotification notify(event->getAddr(), event->getBaseAddr(), event->getVirtualAddress(),
            event->getInstructionPointer(), event->getSize(), accessT, resultT);

    for (int i = 0; i < listeners_.size(); i++)
        listeners_[i]->notifyAccess(notify);
}


void CoherenceController::notifyListenerOfEvict(Addr addr, uint32_t size, Addr ip) {
    CacheListenerNotification notify(addr, addr, 0, ip, size, EVICT, NA);

    for (int i = 0; i < listeners_.size(); i++) {
        listeners_[i]->notifyAccess(notify);
    }
}


/* Forward a message to a lower level (towards memory) in the hierarchy */
uint64_t CoherenceController::forwardMessage(MemEvent * event, unsigned int requestSize, uint64_t baseTime, vector<uint8_t>* data) {
    /* Create event to be forwarded */
    MemEvent* forwardEvent;
    forwardEvent = new MemEvent(*event);

    if (data == nullptr) forwardEvent->setPayload(0, nullptr);

    forwardEvent->setSize(requestSize);

    if (data != nullptr) forwardEvent->setPayload(*data);

    /* Determine latency in cycles */
    uint64_t deliveryTime;
    if (baseTime < timestamp_) baseTime = timestamp_;
    if (event->queryFlag(MemEvent::F_NONCACHEABLE)) {
        forwardEvent->setFlag(MemEvent::F_NONCACHEABLE);
        deliveryTime = timestamp_ + mshrLatency_;
    } else deliveryTime = baseTime + tagLatency_;

    forwardByAddress(forwardEvent, deliveryTime);

    if (is_debug_event(event))
        eventDI.action = "Forward";

    return deliveryTime;
}

/* Send a NACK event */
void CoherenceController::sendNACK(MemEvent * event) {
    MemEvent * NACKevent = event->makeNACKResponse(event);

    uint64_t deliveryTime = timestamp_ + tagLatency_; // Probably had to lookup and see that we couldn't handle this request and/or MSHR was full
    forwardByDestination(NACKevent, deliveryTime);

    if (is_debug_event(event))
        eventDI.action = "NACK";
}


/* Resend an event after a NACK */
void CoherenceController::resendEvent(MemEvent * event, bool towardsCPU) {
    // Calculate backoff - avoids flooding links
    int retries = event->getRetries();
    if (retries > 10) retries = 10;
    uint64_t backoff = ( 0x1 << retries);
    event->incrementRetries();

    uint64_t deliveryTime =  timestamp_ + mshrLatency_ + backoff;
    forwardByDestination(event, deliveryTime);

    if (is_debug_event(event)) {
        eventDI.action = "Resend";
        eventDI.reason = event->getBriefString();
    }
}


/* Send response up (towards CPU). L1s need to implement their own to split out the requested block */
uint64_t CoherenceController::sendResponseUp(MemEvent * event, vector<uint8_t>* data, bool replay, uint64_t baseTime, bool atomic) {
    return sendResponseUp(event, CommandResponse[(int)event->getCmd()], data, false, replay, baseTime, atomic);
}


/* Send response up (towards CPU). L1s need to implement their own to split out the requested block */
uint64_t CoherenceController::sendResponseUp(MemEvent * event, Command cmd, vector<uint8_t>* data, bool replay, uint64_t baseTime, bool atomic) {
    return sendResponseUp(event, cmd, data, false, replay, baseTime, atomic);
}


/* Send response towards the CPU. L1s need to implement their own to split out the requested block */
uint64_t CoherenceController::sendResponseUp(MemEvent * event, Command cmd, vector<uint8_t>* data, bool dirty, bool replay, uint64_t baseTime, bool atomic) {
    MemEvent * responseEvent = event->makeResponse(cmd);
    responseEvent->setSize(event->getSize());
    if (data != nullptr) responseEvent->setPayload(*data);
    responseEvent->setDirty(dirty);

    if (baseTime < timestamp_) baseTime = timestamp_;
    uint64_t deliveryTime = baseTime + (replay ? mshrLatency_ : accessLatency_);
    forwardByDestination(responseEvent, deliveryTime); 

    return deliveryTime;
}

/* Return the name of the source for this cache */
std::string CoherenceController::getSrc() {
    return linkUp_->getSources()->begin()->name;
}

/* Allocate an MSHR entry for an event */
MemEventStatus CoherenceController::allocateMSHR(MemEvent * event, bool fwdReq, int pos, bool stallEvict) {
    // Screen prefetches first to ensure limits are not exceeeded:
    //      - Maximum number of outstanding prefetches
    //      - MSHR too full to accept prefetches
    if (event->isPrefetch() && event->getRqstr() == cachename_) {
        if (dropPrefetchLevel_ <= mshr_->getSize()) {
            eventDI.action = "Reject";
            eventDI.reason = "Prefetch drop level";
            return MemEventStatus::Reject;
        }
        if (maxOutstandingPrefetch_ <= outstandingPrefetches_) {
            eventDI.action = "Reject";
            eventDI.reason = "Max outstanding prefetches";
            return MemEventStatus::Reject;
        }
    }

    int end_pos = mshr_->insertEvent(event->getBaseAddr(), event, pos, fwdReq, stallEvict);
    if (end_pos == -1) {
        if (is_debug_event(event)) {
            eventDI.action = "Reject";
            eventDI.reason = "MSHR full";
        }
        return MemEventStatus::Reject; // MSHR is full
    } else if (end_pos != 0) {
        if (is_debug_event(event)) {
            eventDI.action = "Stall";
            eventDI.reason = "MSHR conflict";
        }
        if (event->isPrefetch())
            outstandingPrefetches_++;
        return MemEventStatus::Stall;
    }

    if (event->isPrefetch())
        outstandingPrefetches_++;
    return MemEventStatus::OK;
}


/*******************************************************************************
 * Debug and info
 *******************************************************************************/

// Format:
// TIME     CYCLE       COMPNAME    ID  ADDR    CMD OLDSTATE    NEWSTATE    ACTION  (REASON)    VERBOSE_LINE_STATE
//
// Prints at debug level 5
// VERBOSE_LINE_STATE is only printed at debug level 6
void CoherenceController::printDebugInfo() {
    printDebugInfo(&eventDI);
}

void CoherenceController::printDebugInfo(dbgin * diStruct) {
    if (dlevel < 5)
        return;

    std::string cmd = CommandString[(int)diStruct->cmd];
    if (diStruct->prefetch)
        cmd += "-pref";

    std::stringstream id;
    id << "<" << diStruct->id.first << "," << diStruct->id.second << ">";

    stringstream reas;
    reas << "(" << diStruct->reason << ")";

    debug->debug(_L5_, "C: %-20" PRIu64 " %-20" PRIu64 " %-20s %-13s 0x%-16" PRIx64 " %-15s %-6s %-6s %-10s %-15s",
            Simulation::getSimulation()->getCurrentSimCycle(), timestamp_, cachename_.c_str(), cmd.c_str(), diStruct->addr,
            id.str().c_str(), StateString[diStruct->oldst], StateString[diStruct->newst], diStruct->action.c_str(), reas.str().c_str());

    debug->debug(_L6_, " %s", diStruct->verboseline.c_str());
    debug->debug(_L5_, "\n");
}

void CoherenceController::printDebugAlloc(bool alloc, Addr addr, std::string note) {
    if (dlevel < 5)
        return;

    std::string action = alloc ? "Alloc" : "Dealloc";

    debug->debug(_L5_, "C: %-20" PRIu64 " %-20" PRIu64 " %-20s %-13s 0x%-16" PRIx64 "",
            Simulation::getSimulation()->getCurrentSimCycle(), timestamp_, cachename_.c_str(), action.c_str(), addr);

    if (note != "")
        debug->debug(_L5_, " %s\n", note.c_str());
    else
        debug->debug(_L5_, "\n");
}

void CoherenceController::printStatus(Output& out) {
    out.output("  Begin MemHierarchy::CoherenceController %s\n", getName().c_str());

    out.output("    Events waiting in outgoingEventQueueDown: %zu\n", outgoingEventQueueDown_.size());
    for (list<Response>::iterator it = outgoingEventQueueDown_.begin(); it!= outgoingEventQueueDown_.end(); it++) {
        out.output("      Time: %" PRIu64 ", Event: %s\n", (*it).deliveryTime, (*it).event->getVerboseString().c_str());
    }

    out.output("    Events waiting in outgoingEventQueueUp: %zu\n", outgoingEventQueueUp_.size());
    for (list<Response>::iterator it = outgoingEventQueueUp_.begin(); it!= outgoingEventQueueUp_.end(); it++) {
        out.output("      Time: %" PRIu64 ", Event: %s\n", (*it).deliveryTime, (*it).event->getVerboseString().c_str());
    }

    out.output("  End MemHierarchy::CoherenceController\n");
}

/**************************************/
/******* Manage outgoing events *******/
/**************************************/



/* Add a new event to the outgoing queue down (towards memory)
 * Add in timestamp order but do not re-order for events to the same address
 * Cache lines/banks mostly take care of this, except when we invalidate
 * a block and then re-request it, the requests can get inverted.
 */
void CoherenceController::addToOutgoingQueue(Response& resp) {
    list<Response>::reverse_iterator rit;
    for (rit = outgoingEventQueueDown_.rbegin(); rit!= outgoingEventQueueDown_.rend(); rit++) {
        if (resp.deliveryTime >= (*rit).deliveryTime) break;
        if (resp.event->getRoutingAddress() == (*rit).event->getRoutingAddress()) break;
    }
    outgoingEventQueueDown_.insert(rit.base(), resp);
}

/* Add a new event to the outgoing queue up (towards memory)
 * Again, to do not reorder events to the same address
 */
void CoherenceController::addToOutgoingQueueUp(Response& resp) {
    list<Response>::reverse_iterator rit;
    for (rit = outgoingEventQueueUp_.rbegin(); rit != outgoingEventQueueUp_.rend(); rit++) {
        if (resp.deliveryTime >= (*rit).deliveryTime) break;
        if (resp.event->getRoutingAddress() == (*rit).event->getRoutingAddress()) break;
    }
    outgoingEventQueueUp_.insert(rit.base(), resp);
}



/**************************************/
/******** Statistics handling *********/
/**************************************/

void CoherenceController::recordIncomingRequest(MemEventBase* event) {
    // Default type is -1
    LatencyStat lat(timestamp_, event->getCmd(), -1);
    startTimes_.insert(std::make_pair(event->getID(), lat));
}

void CoherenceController::removeRequestRecord(SST::Event::id_type id) {
    if (startTimes_.find(id) != startTimes_.end())
        startTimes_.erase(id);
}

void CoherenceController::recordLatencyType(Event::id_type id, int type) {
    auto it = startTimes_.find(id);
    if(it != startTimes_.end())
        it->second.missType = type;
}

void CoherenceController::recordMiss(Event::id_type id) {
    auto it = startTimes_.find(id);
    if(it != startTimes_.end())
        it->second.missType = LatType::MISS;
}

void CoherenceController::recordPrefetchLatency(Event::id_type id, int type) {
    auto it = startTimes_.find(id);
    if(it != startTimes_.end()) {
        LatencyStat stat = it->second;
        recordLatency(stat.cmd, type, timestamp_ - stat.time);
        startTimes_.erase(id);
    }
}
<|MERGE_RESOLUTION|>--- conflicted
+++ resolved
@@ -454,13 +454,10 @@
     if (source && event->getRecvWBAck())
         sendWritebackAck_ = true;
 
-<<<<<<< HEAD
-=======
     // Track CPU names so we can broadcast L1 invalidation snoops if needed
     if (source && (event->getType() == Endpoint::CPU || event->getType() == Endpoint::MMIO))
         cpus.insert(event->getSrc());
 
->>>>>>> bee7971e
     debug->debug(_L3_, "%s processInitCoherenceEvent. Result is (source=%s): LL ? %s, silentEvict ? %s, WBClean ? %s, sendWBAck ? %s, recvWBAck ? %s\n",
             cachename_.c_str(),
             source ? "true" : "false",
