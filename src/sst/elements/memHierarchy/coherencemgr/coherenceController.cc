--- conflicted
+++ resolved
@@ -58,23 +58,13 @@
     UnitAlgebra downLinkBW = UnitAlgebra(params.find<std::string>("request_link_width", "0B"));
     UnitAlgebra upLinkBW = UnitAlgebra(params.find<std::string>("response_link_width", "0B"));
 
-<<<<<<< HEAD
-    if (!packetSize.hasUnits("B")) 
+    if (!packetSize.hasUnits("B"))
         output->fatal(CALL_INFO, -1, "%s, Invalid param: min_packet_size - must have units of bytes (B), SI units OK. Ex: '8B'. You specified '%s'\n", getName().c_str(), packetSize.toString().c_str());
-    if (!downLinkBW.hasUnits("B")) 
+    if (!downLinkBW.hasUnits("B"))
         output->fatal(CALL_INFO, -1, "%s, Invalid param: request_link_width - must have units of bytes (B), SI units OK. Ex: '64B'. You specified '%s'\n", getName().c_str(), downLinkBW.toString().c_str());
-    if (!upLinkBW.hasUnits("B")) 
+    if (!upLinkBW.hasUnits("B"))
         output->fatal(CALL_INFO, -1, "%s, Invalid param: response_link_width - must have units of bytes (B), SI units OK. Ex: '64B'. You specified '%s'\n", getName().c_str(), upLinkBW.toString().c_str());
-    
-=======
-    if (!packetSize.hasUnits("B"))
-        output->fatal(CALL_INFO, -1, "%s, Invalid param: min_packet_size - must have units of bytes (B), SI units OK. Ex: '8B'. You specified '%s'\n", parent->getName().c_str(), packetSize.toString().c_str());
-    if (!downLinkBW.hasUnits("B"))
-        output->fatal(CALL_INFO, -1, "%s, Invalid param: request_link_width - must have units of bytes (B), SI units OK. Ex: '64B'. You specified '%s'\n", parent->getName().c_str(), downLinkBW.toString().c_str());
-    if (!upLinkBW.hasUnits("B"))
-        output->fatal(CALL_INFO, -1, "%s, Invalid param: response_link_width - must have units of bytes (B), SI units OK. Ex: '64B'. You specified '%s'\n", parent->getName().c_str(), upLinkBW.toString().c_str());
-
->>>>>>> 356bcb19
+
     maxBytesUp = upLinkBW.getRoundedValue();
     maxBytesDown = downLinkBW.getRoundedValue();
     packetHeaderBytes = packetSize.getRoundedValue();
