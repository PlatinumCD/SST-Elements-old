--- conflicted
+++ resolved
@@ -28,11 +28,7 @@
 
 SingleThread::SingleThread( ComponentId_t id, 
         Params& params )
-<<<<<<< HEAD
-        : DetailedCompute( id ), m_link(NULL)
-=======
-        : DetailedCompute( owner ), m_link(NULL), m_busy(false)
->>>>>>> 758dbd6f
+        : DetailedCompute( id ), m_link(NULL), m_busy(false)
 {
     std::string portName = params.find<std::string>( "portName", "detailed0" );
     
