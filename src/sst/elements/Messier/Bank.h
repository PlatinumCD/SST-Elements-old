--- conflicted
+++ resolved
@@ -1,10 +1,5 @@
-<<<<<<< HEAD
 // Copyright 2009-2017 Sandia Corporation. Under the terms
 // of Contract DE-NA0003525 with Sandia Corporation, the U.S.
-=======
-//Copyright 2009-2017 Sandia Corporation. Under the terms
-// of Contract DE-AC04-94AL85000 with Sandia Corporation, the U.S.
->>>>>>> c35102b5
 // Government retains certain rights in this software.
 //
 // Copyright (c) 2009-2017, Sandia Corporation
@@ -13,6 +8,9 @@
 // This file is part of the SST software package. For license
 // information, see the LICENSE file in the top level directory of the
 // distribution.
+//
+
+
 //
 /* Author: Amro Awad
  * E-mail: aawad@sandia.gov
