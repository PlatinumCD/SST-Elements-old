// Copyright 2009-2017 Sandia Corporation. Under the terms
// of Contract DE-NA0003525 with Sandia Corporation, the U.S.
// Government retains certain rights in this software.
//
// Copyright (c) 2009-2017, Sandia Corporation
// All rights reserved.
//
// Portions are copyright of other developers:
// See the file CONTRIBUTORS.TXT in the top level directory
// the distribution for more information.
//
// This file is part of the SST software package. For license
// information, see the LICENSE file in the top level directory of the
// distribution.

// Copyright 2015 IBM Corporation

// Licensed under the Apache License, Version 2.0 (the "License");
// you may not use this file except in compliance with the License.
// You may obtain a copy of the License at

//   http://www.apache.org/licenses/LICENSE-2.0

// Unless required by applicable law or agreed to in writing, software
// distributed under the License is distributed on an "AS IS" BASIS,
// WITHOUT WARRANTIES OR CONDITIONS OF ANY KIND, either express or implied.
// See the License for the specific language governing permissions and
// limitations under the License.

#include "sst_config.h"

#include "c_Controller.hpp"
#include "c_TxnReqEvent.hpp"
#include "c_TxnResEvent.hpp"
#include "c_TokenChgEvent.hpp"
#include "c_CmdReqEvent.hpp"
#include "c_CmdResEvent.hpp"
#include "c_HashedAddress.hpp"

using namespace SST;
using namespace SST::n_Bank;

c_Controller::c_Controller(ComponentId_t id, Params &params) :
        Component(id){

    int verbosity = params.find<int>("verbose", 0);
    output = new SST::Output("CramSim.Controller[@f:@l:@p] ",
                             verbosity, 0, SST::Output::STDOUT);


    /** Get subcomponent parameters*/
    bool l_found;
    // set address hasher
    std::string l_subCompName = params.find<std::string>("AddrHasher", "CramSim.c_AddressHasher",l_found);
    if(!l_found){
        output->output("AddrHasher is not specified... AddressHasher (default) will be used\n");
    }
    m_addrHasher= dynamic_cast<c_AddressHasher*>(loadSubComponent(l_subCompName.c_str(),this,params));

    // set device controller
    l_subCompName = params.find<std::string>("DeviceDriver", "CramSim.c_DeviceDriver",l_found);
    if(!l_found){
        output->output("Device Controller is not specified... c_DeviceDriver (default) will be used\n");
    }
    m_deviceDriver= dynamic_cast<c_DeviceDriver*>(loadSubComponent(l_subCompName.c_str(),this,params));

    // set cmd schduler
    l_subCompName = params.find<std::string>("CmdScheduler", "CramSim.c_CmdScheduler",l_found);
    if(!l_found){
        output->output("Command Scheduler is not specified... c_CmdScheduler (default) will be used\n");
    }

    m_cmdScheduler= dynamic_cast<c_CmdScheduler*>(loadSubComponent(l_subCompName.c_str(),this,params));

    // set transaction converter
    l_subCompName = params.find<std::string>("TxnConverter", "CramSim.c_TxnConverter",l_found);
    if(!l_found){
        output->output("Transaction Converter is not specified... c_TxnConverter (default) will be used\n");
    }
    m_txnConverter= dynamic_cast<c_TxnConverter*>(loadSubComponent(l_subCompName.c_str(),this,params));


    // set transaction scheduler
    l_subCompName = params.find<std::string>("TxnScheduler", "CramSim.c_TxnScheduler",l_found);
    if(!l_found){
        output->output("Transaction Scheduler is not specified... c_TxnScheduler (default) will be used\n");
    }
    m_txnScheduler= dynamic_cast<c_TxnScheduler*>(loadSubComponent(l_subCompName.c_str(), this, params));



    /** Get SST link parameters*/
    k_txnReqQEntries = (uint32_t)params.find<uint32_t>("numCtrlReqQEntries", 100,
                                                         l_found);
    if (!l_found) {
        std::cout << "numCtrlReqQEntries param value is missing... default(100)"
                  << std::endl;
    }

    k_txnResQEntries = (uint32_t)params.find<uint32_t>("numCtrlResQEntries", 100,
                                                         l_found);
    if (!l_found) {
        std::cout << "numCtrlResQEntries param value is missing... default(100)"
                  << std::endl;
    }

   //load neighboring component's params
    k_txnGenResQEntries = (uint32_t)params.find<uint32_t>("numTxnGenResQEntries", 100,
                                                            l_found);
    if (!l_found) {
        std::cout << "numTxnGenResQEntries param value is missing... exiting"
                  << std::endl;
        exit(-1);
    }
    m_txnGenResQTokens = k_txnGenResQEntries;
<<<<<<< HEAD
    m_ReqQTokens= k_txnReqQEntries;
=======

    // get configured clock frequency
    k_controllerClockFreqStr = (string)params.find<string>("strControllerClockFrequency", "1GHz", l_found);
    
>>>>>>> 28d70434
    //configure SST link
    configure_link();

    //set our clock
    registerClock(k_controllerClockFreqStr,
                  new Clock::Handler<c_Controller>(this, &c_Controller::clockTic));

}

c_Controller::~c_Controller(){}

c_Controller::c_Controller() :
        Component(-1) {
    // for serialization only
}
// configure links
void c_Controller::configure_link() {

    // TxnUnit <--> Controller Links
    // TxnGen -> Controller (Res) (Token)
    m_inTxnGenResQTokenChgLink = configureLink("inTxnGenResQTokenChg",
                                               new Event::Handler<c_Controller>(this,
                                                                                &c_Controller::handleInTxnGenResQTokenChgEvent));
    // TxnGen <- Controller (Req) (Token)
    m_outTxnGenReqQTokenChgLink = configureLink("outTxnGenReqQTokenChg",
                                                new Event::Handler<c_Controller>(this,
                                                                                 &c_Controller::handleOutTxnGenReqQTokenChgEvent));
    // TxnGen -> Controller (Req) (Txn)
    m_inTxnGenReqPtrLink = configureLink("inTxnGenReqPtr",
                                         new Event::Handler<c_Controller>(this,
                                                                          &c_Controller::handleIncomingTransaction));
    // TxnUnit <- Controller (Res) (Txn)
    m_outTxnGenResPtrLink = configureLink("outTxnGenResPtr",
                                          new Event::Handler<c_Controller>(this,
                                                                           &c_Controller::handleOutTxnGenResPtrEvent));
    // DeviceDriver <-> Bank Links
    // Controller <- Device (Req) (Token)
    m_inDeviceReqQTokenChgLink = configureLink("inDeviceReqQTokenChg",
                                               new Event::Handler<c_Controller>(this,
                                                                                &c_Controller::handleInDeviceReqQTokenChgEvent));
    // Controller -> Device (Req) (Cmd)
    m_outDeviceReqPtrLink = configureLink("outDeviceReqPtr",
                                        new Event::Handler<c_Controller>(this,
                                                                         &c_Controller::handleOutDeviceReqPtrEvent));
    // Controller <- Device (Res) (Cmd)
    m_inDeviceResPtrLink = configureLink("inDeviceResPtr",
                                       new Event::Handler<c_Controller>(this,
                                                                        &c_Controller::handleInDeviceResPtrEvent));
}


// clock event handler
bool c_Controller::clockTic(SST::Cycle_t clock) {

    sendResponse();

    m_thisCycleTxnQTknChg = m_ReqQ.size();

    // 0. update device driver
    m_deviceDriver->update();

    // 1. Convert physical address to device address
    // 2. Push transactions to the transaction queue
    for(std::deque<c_Transaction*>::iterator l_it=m_ReqQ.begin() ; l_it!=m_ReqQ.end();)
    {
        c_Transaction* newTxn= *l_it;

        if(newTxn->hasHashedAddress()== false)
        {
            c_HashedAddress l_hashedAddress;
            m_addrHasher->fillHashedAddress(&l_hashedAddress, newTxn->getAddress());
            newTxn->setHashedAddress(l_hashedAddress);
        }

        if(m_txnScheduler->push(newTxn)) {
            l_it = m_ReqQ.erase(l_it);

            #ifdef __SST_DEBUG_OUTPUT__
            output->debug(CALL_INFO,1,0,"Cycle:%lld Cmd:%s CH:%d PCH:%d Rank:%d BG:%d B:%d Row:%d Col:%d\n",
                          Simulation::getSimulation()->getCurrentSimCycle(),
                          newTxn->getTransactionString().c_str(),
                          newTxn->getHashedAddress().getChannel(),
                          newTxn->getHashedAddress().getPChannel(),
                          newTxn->getHashedAddress().getRank(),
                          newTxn->getHashedAddress().getBankGroup(),
                          newTxn->getHashedAddress().getBank(),
                          newTxn->getHashedAddress().getRow(),
                          newTxn->getHashedAddress().getCol());
            #endif
        }
        else
            l_it++;
    }

    // 3. run transaction Scheduler
    m_txnScheduler->run();

    // 4. run transaction converter
    m_txnConverter->run();

    // 5, run command scheduler
    m_cmdScheduler->run();

    // 6. run device driver
    m_deviceDriver->run();

    // 7. send token to the transaction generator
    m_thisCycleTxnQTknChg = m_thisCycleTxnQTknChg-m_ReqQ.size();
    if (m_thisCycleTxnQTknChg > 0) {
        sendTokenChg();
    }

    return false;
}


void c_Controller::sendCommand(c_BankCommand* cmd)
{
     c_CmdReqEvent *l_cmdReqEventPtr = new c_CmdReqEvent();
     l_cmdReqEventPtr->m_payload = cmd;
     m_outDeviceReqPtrLink->send(l_cmdReqEventPtr);
}


void c_Controller::sendTokenChg() {
    // only send tokens when space has opened up in queues
    // there are no negative tokens. token subtraction must be performed
    // in the source component immediately after sending an event

    // send req q token chg
    c_TokenChgEvent* l_txnReqQTokenChgEvent = new c_TokenChgEvent();
    l_txnReqQTokenChgEvent->m_payload = m_thisCycleTxnQTknChg;
    m_outTxnGenReqQTokenChgLink->send(l_txnReqQTokenChgEvent);
}

void c_Controller::sendResponse() {

    // sendResponse conditions:
    // - m_txnGenResQTokens > 0
    // - m_ResQ.size() > 0
    // - m_ResQ has an element which is response-ready

    if ((m_txnGenResQTokens > 0) && (m_ResQ.size() > 0)) {
        c_Transaction* l_txnRes = nullptr;
        for (std::deque<c_Transaction*>::iterator l_it = m_ResQ.begin();
             l_it != m_ResQ.end();)  {
            if ((*l_it)->isResponseReady()) {
                l_txnRes = *l_it;
                l_it=m_ResQ.erase(l_it);
                //break;
                c_TxnResEvent* l_txnResEvPtr = new c_TxnResEvent();
                l_txnResEvPtr->m_payload = l_txnRes;
                m_outTxnGenResPtrLink->send(l_txnResEvPtr);

                --m_txnGenResQTokens;
            }
            else
            {
                l_it++;
            }
        }
    }
} // sendResponse



///** Link Event handlers **///
void c_Controller::handleIncomingTransaction(SST::Event *ev){

    c_TxnReqEvent* l_txnReqEventPtr = dynamic_cast<c_TxnReqEvent*>(ev);

    if (l_txnReqEventPtr) {
        c_Transaction* newTxn=l_txnReqEventPtr->m_payload;


        m_ReqQ.push_back(newTxn);
        m_ResQ.push_back(newTxn);


        delete l_txnReqEventPtr;
    } else {
        std::cout << __PRETTY_FUNCTION__ << "ERROR:: Bad event type!"
                  << std::endl;
    }
}


void c_Controller::handleOutTxnGenResPtrEvent(SST::Event *ev){}


void c_Controller::handleInDeviceResPtrEvent(SST::Event *ev){
    c_CmdResEvent* l_cmdResEventPtr = dynamic_cast<c_CmdResEvent*>(ev);
    if (l_cmdResEventPtr) {
        ulong l_resSeqNum = l_cmdResEventPtr->m_payload->getSeqNum();
        // need to find which txn matches the command seq number in the txnResQ
        c_Transaction* l_txnRes = nullptr;
        for(auto l_txIter : m_ResQ) {
            if(l_txIter->matchesCmdSeqNum(l_resSeqNum)) {
                l_txnRes = l_txIter;
            }
        }

        if(l_txnRes == nullptr) {
            std::cout << "Error! Couldn't find transaction to match cmdSeqnum " << l_resSeqNum << std::endl;
            exit(-1);
        }

        const unsigned l_cmdsLeft = l_txnRes->getWaitingCommands() - 1;
        l_txnRes->setWaitingCommands(l_cmdsLeft);
        if (l_cmdsLeft == 0)
            l_txnRes->setResponseReady();


        delete l_cmdResEventPtr->m_payload;         //now, free the memory space allocated to the commands for a transaction
        //delete l_cmdResEventPtr;

    } else {
        std::cout << __PRETTY_FUNCTION__ << "ERROR:: Bad event type!"
                  << std::endl;
    }
}
void c_Controller::handleOutDeviceReqPtrEvent(SST::Event *ev){}


void c_Controller::handleInTxnGenResQTokenChgEvent(SST::Event *ev) {
    c_TokenChgEvent* l_txnGenResQTokenChgEventPtr =
            dynamic_cast<c_TokenChgEvent*>(ev);
    if (l_txnGenResQTokenChgEventPtr) {


        m_txnGenResQTokens += l_txnGenResQTokenChgEventPtr->m_payload;

        assert(m_txnGenResQTokens >= 0);
        assert(m_txnGenResQTokens <= k_txnReqQEntries);

        delete l_txnGenResQTokenChgEventPtr;
    } else {
        std::cout << __PRETTY_FUNCTION__ << "ERROR:: Bad event type!"
                  << std::endl;
    }
}

void c_Controller::handleInDeviceReqQTokenChgEvent(SST::Event *ev) {
    c_TokenChgEvent* l_cmdUnitReqQTokenChgEventPtr =
            dynamic_cast<c_TokenChgEvent*>(ev);
    if (l_cmdUnitReqQTokenChgEventPtr) {

        m_deviceReqQTokens += l_cmdUnitReqQTokenChgEventPtr->m_payload;

        assert(m_deviceReqQTokens >= 0);
        assert(m_deviceReqQTokens <= k_txnResQEntries);

        //FIXME: Critical: This pointer is left dangling
        delete l_cmdUnitReqQTokenChgEventPtr;
    } else {
        std::cout << __PRETTY_FUNCTION__ << "ERROR:: Bad event type!"
                  << std::endl;
    }
}

void c_Controller::handleOutTxnGenReqQTokenChgEvent(SST::Event *ev) {
    // nothing to do here
    std::cout << __PRETTY_FUNCTION__ << " ERROR: Should not be here"
              << std::endl;
}

void c_Controller::setHashedAddress(c_Transaction* newTxn)
{
    c_HashedAddress l_hashedAddress;
    m_addrHasher->fillHashedAddress(&l_hashedAddress, newTxn->getAddress());
    newTxn->setHashedAddress(l_hashedAddress);
}
<|MERGE_RESOLUTION|>--- conflicted
+++ resolved
@@ -113,14 +113,11 @@
         exit(-1);
     }
     m_txnGenResQTokens = k_txnGenResQEntries;
-<<<<<<< HEAD
     m_ReqQTokens= k_txnReqQEntries;
-=======
 
     // get configured clock frequency
     k_controllerClockFreqStr = (string)params.find<string>("strControllerClockFrequency", "1GHz", l_found);
     
->>>>>>> 28d70434
     //configure SST link
     configure_link();
 
