--- conflicted
+++ resolved
@@ -28,10 +28,6 @@
     public:
 
     Interface( ComponentId_t id ) : Hermes::Interface(id) {}
-<<<<<<< HEAD
-    Interface( Component* parent ) : Hermes::Interface(parent) {}
-=======
->>>>>>> b5bcb4ff
 
     virtual void getNodeNum( int*, Callback*) { assert(0); }
     virtual void getNumNodes( int*, Callback*) { assert(0); }
