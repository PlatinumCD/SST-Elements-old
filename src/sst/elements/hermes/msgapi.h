--- conflicted
+++ resolved
@@ -98,14 +98,9 @@
 class Interface : public Hermes::Interface {
     public:
 
-<<<<<<< HEAD
+    SST_ELI_REGISTER_SUBCOMPONENT_DERIVED_API(SST::Hermes::MP::Interface,SST::Hermes::Interface)
+
     Interface( ComponentId_t id ) : Hermes::Interface( id )  {}
-    Interface( Component* parent ) : Hermes::Interface( parent )  {}
-=======
-    SST_ELI_REGISTER_SUBCOMPONENT_DERIVED_API(SST::Hermes::MP::Interface,SST::Hermes::Interface)
-
-    Interface( ComponentId_t id ) : Hermes::Interface( id )  {}
->>>>>>> b5bcb4ff
     virtual ~Interface() {}
 
     virtual int sizeofDataType( PayloadDataType ) { assert(0); }
