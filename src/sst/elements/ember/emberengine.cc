--- conflicted
+++ resolved
@@ -40,10 +40,6 @@
 	uint32_t mask = (uint32_t) params.find("verboseMask", 0);
 	m_jobId = params.find("jobId", -1);
 
-<<<<<<< HEAD
-=======
-
->>>>>>> b5bcb4ff
 	std::ostringstream prefix;
 	prefix << "@t:" << m_jobId << ":EmberEngine:@p:@l: ";
 
