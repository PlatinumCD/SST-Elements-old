// Copyright 2009-2019 NTESS. Under the terms
// of Contract DE-NA0003525 with NTESS, the U.S.
// Government retains certain rights in this software.
//
// Copyright (c) 2009-2019, NTESS
// All rights reserved.
//
// Portions are copyright of other developers:
// See the file CONTRIBUTORS.TXT in the top level directory
// the distribution for more information.
//
// This file is part of the SST software package. For license
// information, see the LICENSE file in the top level directory of the
// distribution.

#include <sst_config.h>
#include "emberengine.h"
#include "embergen.h"

using namespace SST::Ember;

EmberGenerator::EmberGenerator( ComponentId_t id, Params& params, std::string name ) :
    SubComponent(id),
    m_detailedCompute( NULL ),
    m_dataMode( NoBacking ),
    m_motifName( name ),
<<<<<<< HEAD
    m_ee(NULL)
=======
    m_curVirtAddr( 0x1000 )
>>>>>>> ab01b9b7
{
    m_primary = params.find<bool>("primary",true);
    m_motifNum = params.find<int>( "_motifNum", -1 );	
    m_jobId = params.find<int>( "_jobId", -1 );	
    setVerbosePrefix();

    Params distribParams = params.find_prefix_params("distribParams.");
    std::string distribModule = params.find<std::string>("distribModule", "ember.ConstDistrib");

	m_computeDistrib = dynamic_cast<EmberComputeDistribution*>( loadModule(distribModule, distribParams) );

    if(NULL == m_computeDistrib) {
        std::cerr << "Error: Unable to load compute distribution: \'"
                                    << distribModule << "\'" << std::endl;
        exit(-1);
    } 
}


void EmberGenerator::setEngine( EmberEngine* ee ) { 

	m_ee = ee;
    m_output = m_ee->getOutput();
    m_nodePerf = m_ee->getNodePerf();
    m_detailedCompute = m_ee->getDetailedCompute();
	m_memHeapLink = m_ee->getMemHeapLink();
}

EmberLib* EmberGenerator::getLib(std::string name )
{
    return m_ee->getLib( name );
}

#if defined(__clang__)
#pragma clang diagnostic push
#pragma clang diagnostic ignored "-Wformat-security"
#endif

void EmberGenerator::fatal(uint32_t line, const char* file, const char* func,
               uint32_t exit_code,
               const char* format, ...)    const
{
	char buf[500];
	va_list arg;
	va_start(arg, format);
	vsnprintf( buf, 500, format, arg);
    va_end(arg);
	m_output->fatal( line, file, func, exit_code, buf ); 
}

void EmberGenerator::output(const char* format, ...) const
{
	char buf[500];
	va_list arg;
	va_start(arg, format);
	vsnprintf( buf, 500, format, arg);
    va_end(arg);
	m_output->output( buf ); 
}
    
void EmberGenerator::verbose(uint32_t line, const char* file, const char* func,
                 uint32_t output_level, uint32_t output_bits,
                 const char* format, ...) const
{
	char buf[500];
	va_list arg;
	va_start(arg, format);
	vsnprintf( buf, 500, format, arg);
    va_end(arg);
	m_output->verbosePrefix( m_verbosePrefix.str().c_str(), line, file, func,
											output_level, output_bits, buf ); 
}

#if defined(__clang__)
#pragma clang diagnostic pop
#endif

void* EmberGenerator::memAlloc( size_t size )
{
    void *ret = NULL;
    switch ( m_dataMode  ) {
      case Backing:
        ret = malloc( size );
        break;
      case BackingZeroed: 
        ret = malloc( size );
        memset( ret, 0, size ); 
        break;
      case NoBacking:
        break;
    } 
    return ret;
}

void EmberGenerator::memFree( void* ptr )
{
    switch ( m_dataMode  ) {
      case Backing:
      case BackingZeroed: 
        free( ptr );
        break;
      case NoBacking:
        break;
    } 
}

<|MERGE_RESOLUTION|>--- conflicted
+++ resolved
@@ -24,11 +24,8 @@
     m_detailedCompute( NULL ),
     m_dataMode( NoBacking ),
     m_motifName( name ),
-<<<<<<< HEAD
-    m_ee(NULL)
-=======
+    m_ee(NULL),
     m_curVirtAddr( 0x1000 )
->>>>>>> ab01b9b7
 {
     m_primary = params.find<bool>("primary",true);
     m_motifNum = params.find<int>( "_motifNum", -1 );	
