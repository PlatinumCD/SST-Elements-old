--- conflicted
+++ resolved
@@ -237,13 +237,8 @@
 				case Long:
                 	enQ_long_and_to_all( evQ, m_dest, m_src, m_nelems, 0, 0, m_num_pes, m_pSync );
 					break;
-<<<<<<< HEAD
-				default:
-					assert(0);
-=======
                 default: 
                     assert(0);
->>>>>>> 6c45ede4
 				}
                 break;
             case OR:
@@ -254,13 +249,8 @@
 				case Long:
                 	enQ_long_or_to_all( evQ, m_dest, m_src, m_nelems, 0, 0, m_num_pes, m_pSync );
 					break;
-<<<<<<< HEAD
-				default:
-					assert(0);
-=======
                 default: 
                     assert(0);
->>>>>>> 6c45ede4
 				}
                 break;
             case XOR:
@@ -271,13 +261,8 @@
 				case Long:
                 	enQ_long_xor_to_all( evQ, m_dest, m_src, m_nelems, 0, 0, m_num_pes, m_pSync );
 					break;
-<<<<<<< HEAD
-				default:
-					assert(0);
-=======
-                default:
-                    assert(0);
->>>>>>> 6c45ede4
+                default:
+                    assert(0);
 				}
                 break;
             case SUM:
@@ -294,13 +279,8 @@
 				case Double:
                 	enQ_double_sum_to_all( evQ, m_dest, m_src, m_nelems, 0, 0, m_num_pes, m_pSync );
 					break;
-<<<<<<< HEAD
-				default:
-					assert(0);
-=======
-                default:
-                    assert(0);
->>>>>>> 6c45ede4
+                default:
+                    assert(0);
 				}
                 break;
             case PROD:
@@ -339,13 +319,8 @@
 				case Double:
                 	enQ_double_min_to_all( evQ, m_dest, m_src, m_nelems, 0, 0, m_num_pes, m_pSync );
 					break;
-<<<<<<< HEAD
-				default:
-					assert(0);
-=======
-                default:
-                    assert(0);
->>>>>>> 6c45ede4
+                default:
+                    assert(0);
 				}
                 break;
             case MAX:
@@ -362,13 +337,8 @@
 				case Double:
                 	enQ_double_max_to_all( evQ, m_dest, m_src, m_nelems, 0, 0, m_num_pes, m_pSync );
 					break;
-<<<<<<< HEAD
-				default:
-					assert(0);
-=======
-                default:
-                    assert(0);
->>>>>>> 6c45ede4
+                default:
+                    assert(0);
 				}
                 break;
             }
