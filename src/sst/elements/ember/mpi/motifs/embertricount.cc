//===------------------------------------------------------------*- c++ -*-===//
//
//                                     shad
//
//      the scalable high-performance algorithms and data structure library
//
//===----------------------------------------------------------------------===//
//
// copyright 2018 battelle memorial institute
//
// licensed under the apache license, version 2.0 (the "license"); you may not
// use this file except in compliance with the license. you may obtain a copy
// of the license at
//
//     http://www.apache.org/licenses/license-2.0
//
// unless required by applicable law or agreed to in writing, software
// distributed under the license is distributed on an "as is" basis, without
// warranties or conditions of any kind, either express or implied. see the
// license for the specific language governing permissions and limitations
// under the license.
//
//===----------------------------------------------------------------------===/

// Copyright 2009-2023 NTESS. Under the terms
// of Contract DE-NA0003525 with NTESS, the U.S.
// Government retains certain rights in this software.
//
// Copyright (c) 2009-2023, NTESS
// All rights reserved.
//
// Portions are copyright of other developers:
// See the file CONTRIBUTORS.TXT in the top level directory
// of the distribution for more information.
//
// This file is part of the SST software package. For license
// information, see the LICENSE file in the top level directory of the
// distribution.


#include <sst_config.h>
#include "embertricount.h"

#include <iostream>
#include <fstream>
#include <algorithm>
#include <cmath>
#include <cstring>
#include <climits>

using namespace SST;
using namespace SST::Ember;

EmberTriCountGenerator::EmberTriCountGenerator(SST::ComponentId_t id, Params& prms):
  EmberMessagePassingGenerator(id, prms, "Null" ), params_(prms), debug_(0), generate_loop_index_(0), need_to_wait_(false),
  next_task_(0), old_i_(ULLONG_MAX), old_j_(ULLONG_MAX), num_data_ranks_(0), request_index_(-1), num_data_received_(0), num_end_messages_(0),
  free_data_requests_(false), free_datareq_buffers_(false), send_request_flag_(false), send_request_array_(nullptr), test_sends_(false)
{
  rank_ = EmberMessagePassingGenerator::rank();

  if (rank_ == 0)
    std::cout << "Running Tricount Ember motif\n";

  debug_ = params_.find<int>("arg.debug_level");

  // Set number of tasks = (NT^2 + NT) / 2 ~= 6 * number of localities
  // (from SHAD reference implementation)
  NL_ = EmberMessagePassingGenerator::size() - 1;
  double quad = ( -1.0 + std::sqrt(1.0 + 4.0 * 12.0 * NL_) ) / 2.0;
  NT_ = std::llround(quad);
  num_tasks_ = ( (NT_ * NT_) + NT_ ) / 2;

  do_constant_degree_ =  (bool) params_.find<bool>("arg.use_constant_degree",false);
  if (do_constant_degree_) {
    uint64_t scale = (uint64_t) params_.find<uint64_t>("arg.scale",0);
    if (scale == 0) { printf("scale argument required when using constant degree\n"); abort(); }
    num_vertices_ = pow(2,scale);
    constant_degree_ = (uint64_t) params_.find<uint64_t>("arg.constant_degree", 0);
    if (constant_degree_ == 0) { printf("constant_degree argument required when using constant degree\n"); abort(); }
    num_edges_ = num_vertices_ * constant_degree_;
  }
  else
    init_vertices();
  if (rank_ == 0 && debug_ > 2)
    std::cerr << "num_edges_ " << num_edges_ << std::endl;

  // Compute each first edge held by each rank
  first_edges();

  // Compute start index of each task
  starts();
}

void
EmberTriCountGenerator::init_vertices() {

  // Read in precomputed Vertices (start index of vertex i's edges)
  std::string vertices_filename( (std::string) params_.find<std::string>("arg.vertices_filename") );
  std::ifstream infile;
  infile.open(vertices_filename);
  if (!infile.is_open()) { printf("File open failed\n"); abort(); }
  infile >> num_edges_;
  bool end(infile.eof());
  if (end) { printf("Couldn't read number of edges from file\n"); abort(); }
  uint64_t vertex, first_edge, expected=0;
  while (!end) {
    infile >> vertex >> first_edge;
    end = infile.eof();
    if (!end) {
      if (vertex != expected) { printf("Missing vertex\n"); abort(); }
      Vertices_.push_back(first_edge);
      ++expected;
    }
  }
  num_vertices_ = Vertices_.size();
  // Last vertex never holds a unique edge, Vertices_ entry is equal to "last edge index + 1"
  // Push back that entry one more time so we can compute zero edges by difference
  Vertices_.push_back(first_edge);


  if (rank_ == 0 && debug_ > 2) {
    for (int i=0; i<Vertices_.size(); ++i)
      std::cerr << i << " " << Vertices_[i] << std::endl;
  }
}

void
EmberTriCountGenerator::first_edges() {
  // Compute first edge that each rank holds in distributed array
  // Rank 0 doesn't hold data in this motif (NL_ is num_ranks - 1)
  // This data distributions matches a SHAD distributed array
  uint64_t remainder = num_edges_ % NL_;
  uint64_t pivot = NL_ - remainder;
  uint64_t div = num_edges_ / NL_;
  first_edges_.resize(NL_ + 2);
  first_edges_[0] = 0;
  first_edges_[1] = 0;
  for (int i=2; i <= NL_; ++i) {
    first_edges_[i] = first_edges_[i-1] + div;
    if (i > pivot + 1) ++first_edges_[i];
  }
  // first_edges_[NL_ + 1] is used to compute the number of edges rank NL_ holds
  first_edges_[NL_ + 1] = first_edges_[NL_] + div;
  if (NL_ > pivot) ++first_edges_[NL_ + 1];
}

void
EmberTriCountGenerator::starts() {
  // Algorithm adapted from SHAD reference implementation
  uint64_t task = 1;
  uint64_t incr = (1.5 * num_edges_) / NT_;
  uint64_t edge_target = incr;

  uint64_t vertex=0;
  taskStarts_.push_back(vertex);
  if (rank_ == 0 && debug_) std::cerr << "A task starts at " << vertex << std::endl;
  for (uint64_t vertex = 0; vertex < num_vertices_; ++vertex) {  // for each vertex

    int vertex_start;
    if (do_constant_degree_)
      vertex_start = vertex * constant_degree_;
    else
      vertex_start = Vertices_[vertex];

    if (vertex_start < edge_target) continue;               // ... continue until edge target is reached
    if (vertex > 0) taskStarts_.push_back(vertex);               // ... else store start vertex for this task
    if (rank_ == 0 && debug_) std::cerr << "A task starts at " << vertex << std::endl;

    uint64_t task_size = incr + (vertex_start - edge_target);
    maxTask_ = std::max(task_size, maxTask_);             // max task size

    if (edge_target == num_edges_) break;                 // ... all done

    // incr reduces at 1/4 NT and 3/4 NT
    if      ( task < std::llround(0.25 * NT_) ) incr = (1.5 * num_edges_) / NT_;
    else if ( task < std::llround(0.75 * NT_) ) incr = (1.0 * num_edges_) / NT_;
    else                                       incr = (0.5 * num_edges_) / NT_;

    ++task;
    edge_target = std::min(vertex_start + incr, num_edges_);
  }
  if (rank_ == 0 && debug_) std::cerr << "A (psuedo) task starts at " << num_vertices_ << std::endl;
  taskStarts_.push_back(num_vertices_);
}

bool
EmberTriCountGenerator::generate(std::queue<EmberEvent*>& evQ){
  evQ_ = &evQ;
  if (generate_loop_index_ == 0) {
    memSetBacked();
    enQ_memAlloc(evQ, &task_send_memaddr_, sizeofDataType(UINT64_T) );
    if (rank_ != 0) {
      enQ_memAlloc(evQ, &task_recv_memaddr_, sizeofDataType(UINT64_T) );
      enQ_memAlloc(evQ, &datareq_recv_memaddr_, sizeofDataType(UINT64_T) );
    }
  }

  if (rank_ == 0) return task_server();
  return task_client();
}

bool
EmberTriCountGenerator::task_server() {
  std::queue<EmberEvent*>& evQ = *evQ_;

  if (next_task_ < num_tasks_) {
    if (generate_loop_index_ > 0) {
      if (debug_ > 1) std::cerr << "task_server received from " << taskreq_recv_response_.src << " and is sending task start " << next_task_ << std::endl;
      uint64_t* send_buffer = (uint64_t*) task_send_memaddr_.getBacking();
      *send_buffer = next_task_;
      enQ_send(evQ, task_send_memaddr_, 1, UINT64_T, taskreq_recv_response_.src, TASK_ASSIGN, GroupWorld);
      ++next_task_;
    }
    if (debug_ > 1) std::cerr << "task_server starting taskreq_recv\n";
    enQ_recv(evQ, nullptr, 1, UINT64_T, Hermes::MP::AnySrc, TASK_REQUEST, GroupWorld, &taskreq_recv_response_);
    ++generate_loop_index_;
    return false;
  }

  // If we reach here, all tasks have been assigned
  if (num_end_messages_ < NL_) {
    if (debug_ > 1) std::cerr << "task_server sending TASK_NULL to " << taskreq_recv_response_.src << std::endl;
    enQ_send(evQ, task_send_memaddr_, 1, UINT64_T, taskreq_recv_response_.src, TASK_NULL, GroupWorld);
    ++num_end_messages_;
    if (num_end_messages_ < NL_) {
      if (debug_ > 1) std::cerr << "task_server out of tasks but hasn't informed all clients, starting taskreq_recv\n";
      enQ_recv(evQ, nullptr, 1, UINT64_T, Hermes::MP::AnySrc, TASK_REQUEST, GroupWorld, &taskreq_recv_response_);
      ++generate_loop_index_;
    }
    return false;
  }
  else {
    // Once all the clients have been sent TASK_NULL we know there are no outstanding data requests and we can send TASKS_COMPLETE
    if (debug_ > 1) std::cerr << "task_server sending TASKS_COMPLETE to all clients\n";
    for (int i=1; i <= NL_; ++i) {
      enQ_send(evQ, task_send_memaddr_, 1, UINT64_T, i, TASKS_COMPLETE, GroupWorld);
    }
  }

  return true;
}

bool
EmberTriCountGenerator::task_client() {
  std::queue<EmberEvent*>& evQ = *evQ_;

  if (debug_ > 1) std::cerr << "rank " << rank_ << " beginning client loop " << generate_loop_index_ << std::endl;

  if (send_request_flag_) {
    if (debug_ > 1) std::cerr << "rank " << rank_ << " send request complete" << std::endl;
    test_sends_ = false;
    send_request_flag_ = false;
    std::list<MessageRequest*>::iterator iter = send_requests_.begin();
    for (int i=0; i < send_request_index_; ++i) ++iter;
    delete *iter;
    send_requests_.erase(iter);
    if (send_requests_.size()) {
      if (debug_ > 1) std::cerr << "rank " << rank_ << " testing " << send_requests_.size() << " send requests\n";
<<<<<<< HEAD
      clean_send_requests();
=======
      test_send_requests();
>>>>>>> dc0f0b25
      ++generate_loop_index_;
      return false;
    }
  }
  else if (test_sends_) {
    if (debug_ > 1) std::cerr << "rank " << rank_ << " testing send requests" << std::endl;
    test_sends_ = false;
    if (send_requests_.size()) {
<<<<<<< HEAD
      clean_send_requests();
=======
      test_send_requests();
>>>>>>> dc0f0b25
      ++generate_loop_index_;
      return false;
    }
  }

  // setup request indexes (num_data_ranks_ may be zero)
  task_index_ = num_data_ranks_ - num_data_received_;
  datareq_index_ = num_data_ranks_ - num_data_received_ + task_recv_active_;

  // Ember oddity -- we can't copy our irecv requests into an array for a waitany
  // on the same generate loop because we don't know if the internal request objects have been constructed yet
  // so we tick/tock between waiting on requests and processing completed requests
  if (need_to_wait_) {
    wait_for_any();
    need_to_wait_ = false;
    ++generate_loop_index_;
    return false;
  }

  if (debug_ > 1) {
    std::cerr << "num_data_ranks_: " << num_data_ranks_ << std::endl;
    std::cerr << "request_index_:  " << request_index_ << std::endl;
  }

  if (generate_loop_index_ == 0) {
    request_task();
    recv_datareq();
    need_to_wait_ = true;
    ++generate_loop_index_;
    return false;
  }

  // If we have a data request then send data
  if (request_index_ == datareq_index_) {
    //datareq_recv_active_ = false;
    int requestor = any_response_.src;
    uint64_t size = datareq_recv_memaddr_.at<uint64_t>(0);
    if (debug_ > 1) std::cerr << "rank " << rank_ << " sending " << size << " to " << requestor << std::endl;
    MessageRequest *send_req = new MessageRequest();
    send_requests_.push_back(send_req);
    enQ_isend( evQ, nullptr, size, UINT64_T, requestor, DATA, GroupWorld, send_req );
    // prepare for next request
    recv_datareq();
  }

  // If we received a task then send out data requests
  else if (request_index_ == task_index_) {
    task_recv_active_ = false;
    data_recvs_complete_.clear();

    // Termination
    // TASK_NULL: no tasks left to assign, but continue to handle data requests
    // TASKS_COMPLETE: all tasks are complete, terminate
    if (any_response_.tag == TASK_NULL) {
      if (debug_) std::cerr << "rank " << rank_ << " received TASK_NULL" << std::endl;
      enQ_irecv( evQ, task_recv_memaddr_, 1, UINT64_T, 0, Hermes::MP::AnyTag, GroupWorld, &task_recv_request_);
      task_recv_active_ = true;
      need_to_wait_ = true;
      return false;
    }
    else if (any_response_.tag == TASKS_COMPLETE) {
      if (debug_) std::cerr << "rank " << rank_ << " received TASKS_COMPLETE -- Bye!\n";
      enQ_cancel( evQ, datareq_recv_request_ );
<<<<<<< HEAD
      clean_send_requests(true);
=======
      wait_send_requests();
>>>>>>> dc0f0b25
      return true;
    }

    uint64_t task = task_recv_memaddr_.at<uint64_t>(0);
    if (debug_) std::cerr << "rank " << rank_ << " received task " << task << std::endl;

    // Pull in data required to count triangles
    // Algorithm adapted from SHAD reference implementation

    // compute task indices
    uint64_t i = NT_ - 1 - (uint64_t) (sqrt(-8 * task + 4 * (NT_ + 1) * NT_ - 7) / 2.0 - 0.5);
    uint64_t j = task + i - ((NT_ + 1) * NT_ / 2) + ((NT_ + 1 - i) * (NT_ - i) / 2);
    if (debug_ > 1) {
      std::cerr << "i: " << i << std::endl;
      std::cerr << "j: " << j << std::endl;
    }

    uint64_t first_i, last_i, first_j, last_j, first_edge, last_edge;
    bool skip = false;
    if (i > taskStarts_.size() || j > taskStarts_.size() ) skip = true;
    if (taskStarts_[i] == num_vertices_ - 1 || taskStarts_[j] == num_vertices_ - 1) {
      skip = true;
      if (debug_) {
        std::cerr << "skipping last vertex task (which never holds unique edges)\n";
      }
    }
    if (i != old_i_ && !skip) {
       old_i_   = i;
       first_i = taskStarts_[i];      // first vertex of partition i
       last_i  = taskStarts_[i + 1];  // first vertex of partition i + 1
       if (do_constant_degree_) {
         first_edge = first_i * constant_degree_;
         last_edge = last_i * constant_degree_;
       }
       else {
         first_edge = Vertices_[first_i];
         last_edge = Vertices_[last_i];
       }
       if (first_edge != last_edge) --last_edge;
       if (debug_ > 2) {
         std::cerr << "first_i     : " << first_i << std::endl;
         std::cerr << "last_i      : " << last_i << std::endl;
         std::cerr << "i first_edge: " << first_edge << std::endl;
         std::cerr << "i last_edge : " << last_edge << std::endl;
       }
       request_edges( first_edge, last_edge );
    }

    if ((j != old_j_) && (j != i) && !skip) {
       old_j_   = j;
       first_j = taskStarts_[j];         // first vertex of partition j
       last_j  = taskStarts_[j + 1];     // first vertex of partition j + 1
       if (do_constant_degree_) {
         first_edge = first_j * constant_degree_;
         last_edge = last_j * constant_degree_;
       }
       else {
         first_edge = Vertices_[first_j];
         last_edge = Vertices_[last_j];
       }
       if (first_edge != last_edge) --last_edge;
       if (debug_ > 2) {
         std::cerr << "first_j     : " << first_j << std::endl;
         std::cerr << "last_j      : " << last_j << std::endl;
         std::cerr << "j first_edge: " << first_edge << std::endl;
         std::cerr << "j last_edge : " << last_edge << std::endl;
       }
       request_edges( first_edge, last_edge );
    }
    if (num_data_ranks_ == 0) { // all data is local, compute
      if (debug_) std::cerr << "all data is local, computing\n";
      //enQ_compute(evQ, 1000); // FIXME: need model of compute times
      request_task();
      // make send requests go away
      test_sends_ = true;
    }
  }

  // test if data is back
  else if (request_index_ < (num_data_ranks_ - num_data_received_)) {
    if (debug_ > 1) std::cerr << "rank " << rank_ << " received data with index " << request_index_ << " from " << any_response_.src << std::endl;
    ++num_data_received_;
    data_recvs_complete_.insert( datareq_index_map_[request_index_] );
    if (num_data_received_ == num_data_ranks_) {
      if (debug_) std::cerr << "rank " << rank_ << " has all remote data, computing current task\n";
      num_data_ranks_ = 0;
      num_data_received_ = 0;
      free_data_requests_ = true;
      //enQ_compute(evQ, 1000); // FIXME: need model of compute times
      request_task();
      // make send requests go away
      test_sends_ = true;
    }
    else {
      wait_for_any();
      need_to_wait_ = false;
      ++generate_loop_index_;
      return false;
    }
  }

  ++generate_loop_index_;
  need_to_wait_ = true;
  return false;
}

void
EmberTriCountGenerator::request_task() {
  std::queue<EmberEvent*>& evQ = *evQ_;
  // send a request for a task
  enQ_send( evQ, nullptr, 1, UINT64_T, 0, TASK_REQUEST, GroupWorld);
  // fire off a recv for the task request
  if (debug_ > 1) std::cerr << "rank " << rank_ << " start a task recv\n";
  enQ_irecv( evQ, task_recv_memaddr_, 1, UINT64_T, 0, Hermes::MP::AnyTag, GroupWorld, &task_recv_request_ );
  task_recv_active_ = true;
}

void
EmberTriCountGenerator::recv_datareq() {
  std::queue<EmberEvent*>& evQ = *evQ_;
  if (debug_ > 1) std::cerr << "rank " << rank_ << " start a datareq recv\n";
  enQ_irecv( evQ, datareq_recv_memaddr_, 1, UINT64_T, Hermes::MP::AnySrc, DATA_REQUEST, GroupWorld, &datareq_recv_request_);
  datareq_recv_active_ = true;
}

void
EmberTriCountGenerator::wait_for_any() {
  std::queue<EmberEvent*>& evQ = *evQ_;
  if (debug_ > 1) std::cerr << "rank " << rank_ <<  " num_data_ranks_ " << num_data_ranks_ << std::endl;
  uint64_t size = num_data_ranks_ - num_data_received_ + task_recv_active_ + datareq_recv_active_;
  if (debug_ > 1) std::cerr << "rank " << rank_ <<  " enqueing waitany with size " << size << std::endl;
  if (generate_loop_index_ > 1) delete all_requests_;
  all_requests_ = new MessageRequest[size];
  uint64_t index=0;
  datareq_index_map_.clear();
  for (uint64_t i=0; i<num_data_ranks_; ++i) {
    if (data_recvs_complete_.find(i) == data_recvs_complete_.end()) {
      int major=0;
      int current=0;
      while (i >= current && major < data_recv_requests_.size()) {
        if (current <= i && i < current + data_recv_requests_sizes_[major]) break;
        current += data_recv_requests_sizes_[major];
        ++major;
      }
      int minor = i - current;
      if (debug_ > 2) std::cerr << "copy data_recv_requests_[" << major << "][" << minor << "] " << data_recv_requests_[major][minor] << " to " << index << std::endl;
      all_requests_[index] = data_recv_requests_[major][minor];
      datareq_index_map_[index] = i;
      ++index;
    }
  }
  if (task_recv_active_) {
    if (debug_ > 2) std::cerr << "copy task recv " << task_recv_request_ << " to " << task_index_ << std::endl;
    all_requests_[index] = task_recv_request_;
    ++index;
  }
  if (datareq_recv_active_) {
    if (debug_ > 2) std::cerr << "copy datareq_recv " << datareq_recv_request_ << " to " << datareq_index_ << std::endl;
    all_requests_[index] = datareq_recv_request_;
  }
  enQ_waitany(evQ, size, all_requests_, &request_index_, &any_response_);
}

void
EmberTriCountGenerator::request_edges( uint64_t first_edge, uint64_t last_edge ) {
  std::queue<EmberEvent*>& evQ = *evQ_;

  // Determine what other ranks have edge data for this vertex
  std::map<uint64_t,uint64_t> rank_to_size;
  edges_to_ranks( first_edge, last_edge, rank_to_size );
  rank_to_size.erase(rank_); // don't request from ourself
  int num_nonlocal = rank_to_size.size();
  if (debug_ > 1) std::cerr << num_nonlocal << " ranks have nonlocal data for this partition\n";
  num_data_ranks_ += num_nonlocal;

  // get the data
  if (num_nonlocal == 0) return;  // I have all the data locally

  else {                          // Else send a data request to each rank
    if(free_data_requests_) {
      if (debug_ > 1) std::cerr << "freeing data requests\n";
      while (!data_recv_requests_.empty()){
        delete data_recv_requests_.back();
        data_recv_requests_.pop_back();
        data_recv_requests_sizes_.pop_back();
      }
      while (!datareq_send_memaddrs_.empty()){
        memFree(datareq_send_memaddrs_.back().getBacking());
        datareq_send_memaddrs_.pop_back();
      }
      while (!datareq_send_requests_.empty()){
        delete datareq_send_requests_.back();
        datareq_send_requests_.pop_back();
      }
      free_data_requests_ = false;
    }
    data_recv_requests_.push_back(new MessageRequest[num_nonlocal]);
    data_recv_requests_sizes_.push_back(num_nonlocal);
    if (debug_ > 1) std::cerr << "pushing back MessageRequest array of size " << num_nonlocal << std::endl;


    int index=0;
    for (auto iter : rank_to_size) {
      uint64_t rank = iter.first;
      uint64_t size = iter.second;
      datareq_send_memaddrs_.push_back( SST::Hermes::MemAddr(memAlloc(sizeofDataType(UINT64_T))) );
      uint64_t* send_buffer = (uint64_t*) datareq_send_memaddrs_.back().getBacking();
      *send_buffer = size;
      if (debug_) std::cerr << "rank " << rank_ << " sending data request to rank " << rank << " for size " << size << std::endl;
      MessageRequest *send_req = new MessageRequest();
      datareq_send_requests_.push_back(send_req);
      enQ_isend( evQ, datareq_send_memaddrs_.back(), 1, UINT64_T, rank, DATA_REQUEST, GroupWorld, send_req);
      enQ_irecv( evQ, nullptr, size, UINT64_T, rank, DATA, GroupWorld, &data_recv_requests_.back()[index]);
      ++index;
    }
  }
}

void
EmberTriCountGenerator::edges_to_ranks(uint64_t first_edge, uint64_t last_edge, std::map<uint64_t,uint64_t>& rank_to_size) {
  for (int rank=1; rank <= NL_; ++rank) {
    uint64_t rank_first = first_edges_[rank];
    uint64_t rank_last = first_edges_[rank + 1] - 1;
    if (debug_ > 2) {
      std::cerr << "rank " << rank << " rank_first " << rank_first << std::endl;
      std::cerr << "rank " << rank << " rank_last  " << rank_last << std::endl;
    }
    if (first_edge > rank_last || last_edge < rank_first) continue;
    int size = rank_last - rank_first + 1;
    if (last_edge < rank_last) {
      size -= rank_last - last_edge;
    }
    if (first_edge > rank_first) {
      size -= first_edge - rank_first;
    }
    rank_to_size[rank] = size;
  }
}

void
<<<<<<< HEAD
EmberTriCountGenerator::clean_send_requests(bool wait) {
=======
EmberTriCountGenerator::test_send_requests() {
>>>>>>> dc0f0b25
   std::queue<EmberEvent*>& evQ = *evQ_;
   int size = send_requests_.size();
   if (size == 0) return;
   if (send_request_array_) delete send_request_array_;
   send_request_array_ = new MessageRequest[size];
   int i=0;
   for(auto req : send_requests_) {
       send_request_array_[i] = *req;
       ++i;
   }
<<<<<<< HEAD
   if (wait) {
     enQ_waitall( evQ, size, send_request_array_);
   }
   else
     enQ_testany( evQ, size, send_request_array_, &send_request_index_, &send_request_flag_);
=======
   enQ_testany( evQ, size, send_request_array_, &send_request_index_, &send_request_flag_);
}

void
EmberTriCountGenerator::wait_send_requests() {
   std::queue<EmberEvent*>& evQ = *evQ_;
   int size = send_requests_.size();
   if (size == 0) return;
   if (send_request_array_) delete send_request_array_;
   send_request_array_ = new MessageRequest[size];
   int i=0;
   for(auto req : send_requests_) {
       send_request_array_[i] = *req;
       ++i;
   }
   // these have to be complete to get here
   while (!datareq_send_requests_.empty()){
     delete datareq_send_requests_.back();
     datareq_send_requests_.pop_back();
   }
   enQ_waitall( evQ, size, send_request_array_);
>>>>>>> dc0f0b25
}<|MERGE_RESOLUTION|>--- conflicted
+++ resolved
@@ -256,11 +256,7 @@
     send_requests_.erase(iter);
     if (send_requests_.size()) {
       if (debug_ > 1) std::cerr << "rank " << rank_ << " testing " << send_requests_.size() << " send requests\n";
-<<<<<<< HEAD
-      clean_send_requests();
-=======
       test_send_requests();
->>>>>>> dc0f0b25
       ++generate_loop_index_;
       return false;
     }
@@ -269,11 +265,7 @@
     if (debug_ > 1) std::cerr << "rank " << rank_ << " testing send requests" << std::endl;
     test_sends_ = false;
     if (send_requests_.size()) {
-<<<<<<< HEAD
-      clean_send_requests();
-=======
       test_send_requests();
->>>>>>> dc0f0b25
       ++generate_loop_index_;
       return false;
     }
@@ -337,11 +329,7 @@
     else if (any_response_.tag == TASKS_COMPLETE) {
       if (debug_) std::cerr << "rank " << rank_ << " received TASKS_COMPLETE -- Bye!\n";
       enQ_cancel( evQ, datareq_recv_request_ );
-<<<<<<< HEAD
-      clean_send_requests(true);
-=======
       wait_send_requests();
->>>>>>> dc0f0b25
       return true;
     }
 
@@ -582,11 +570,7 @@
 }
 
 void
-<<<<<<< HEAD
-EmberTriCountGenerator::clean_send_requests(bool wait) {
-=======
 EmberTriCountGenerator::test_send_requests() {
->>>>>>> dc0f0b25
    std::queue<EmberEvent*>& evQ = *evQ_;
    int size = send_requests_.size();
    if (size == 0) return;
@@ -597,13 +581,6 @@
        send_request_array_[i] = *req;
        ++i;
    }
-<<<<<<< HEAD
-   if (wait) {
-     enQ_waitall( evQ, size, send_request_array_);
-   }
-   else
-     enQ_testany( evQ, size, send_request_array_, &send_request_index_, &send_request_flag_);
-=======
    enQ_testany( evQ, size, send_request_array_, &send_request_index_, &send_request_flag_);
 }
 
@@ -625,5 +602,4 @@
      datareq_send_requests_.pop_back();
    }
    enQ_waitall( evQ, size, send_request_array_);
->>>>>>> dc0f0b25
 }