--- conflicted
+++ resolved
@@ -31,14 +31,8 @@
 	m_printRank = params.find<int32_t>("arg.printRank", 0);
 
 	m_rankList = params.find<std::string>("arg.detailedCompute","");
-<<<<<<< HEAD
-    m_computeTime = params.find<int32_t>("arg.computeTime", 0);
-    m_computeWindow = params.find<int32_t>("arg.computeWindow", m_computeTime);
-
-=======
 	m_computeTime = params.find<int32_t>("arg.computeTime", 0);
 	m_computeWindow = params.find<int32_t>("arg.computeWindow", m_computeTime);
->>>>>>> ab01b9b7
 }
 
 std::string EmberDetailedRingGenerator::getComputeModelName()
@@ -82,27 +76,6 @@
 
     if ( -1 == m_loopIndex ) {
 		++m_loopIndex;
-<<<<<<< HEAD
-		if ( ! m_rankList.empty() && findNum( rank(), m_rankList ) ) {
-			printf("Rank %d using detailed compute\n",rank());
-			m_computeFunc = &EmberDetailedRingGenerator::computeDetailed;
-        	verbose( CALL_INFO, 1, 0, "rank=%d size=%d\n", rank(), size());
-			enQ_memAlloc( evQ, &m_sendBuf, m_messageSize );
-			enQ_memAlloc( evQ, &m_recvBuf, m_messageSize );
-			enQ_memAlloc( evQ, &m_streamBuf, m_stream_n * 8 * 3);
-			return false;
-    	} else {
-        	m_sendBuf = MemAddr( 0x1000, NULL );
-        	m_recvBuf = MemAddr( 0x1000 + m_messageSize, NULL);
-        	m_computeFunc = &EmberDetailedRingGenerator::computeSimple;
-    	}
-	}
-
-	verbose( CALL_INFO, 2, 1, "sendbuff=%" PRIx64 "\n",m_sendBuf.getSimVAddr());
-	verbose( CALL_INFO, 2, 1, "recvbuff=%" PRIx64 "\n",m_recvBuf.getSimVAddr());
-	verbose( CALL_INFO, 2, 1, "streambuff=%" PRIx64 "\n",m_streamBuf.getSimVAddr());
-
-=======
 		enQ_memAlloc( evQ, &m_sendBuf, m_messageSize );
 		enQ_memAlloc( evQ, &m_recvBuf, m_messageSize );
 		if ( ! m_rankList.empty() && findNum( rank(), m_rankList ) ) {
@@ -115,7 +88,6 @@
 		return false;
 	}
 
->>>>>>> ab01b9b7
     int to = mod( rank() + 1, size());
     int from = mod( (signed int) rank() - 1, size() );
     verbose( CALL_INFO, 2, 0, "to=%d from=%d\n",to,from);
