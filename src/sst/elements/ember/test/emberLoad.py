--- conflicted
+++ resolved
@@ -444,11 +444,8 @@
 
         myNicParams = copy.deepcopy(nicParams)
         myEpParams = copy.deepcopy(epParams)
-<<<<<<< HEAD
         myNidList = copy.deepcopy(nidlist)
-=======
-        myNidList = copy.deepcopy(nidList)
->>>>>>> c4ca9644
+
  
         updateParams( params, sst.merlin._params, myNicParams, myEpParams )
 
