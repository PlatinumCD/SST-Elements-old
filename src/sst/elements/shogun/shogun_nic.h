
#ifndef _H_SHOGUN_NIC
#define _H_SHOGUN_NIC

#include <sst/core/elementinfo.h>
#include <sst/core/interfaces/simpleNetwork.h>
#include <sst/core/link.h>
#include <sst/core/unitAlgebra.h>

#include "shogun_event.h"
#include "shogun_q.h"

using namespace SST;
using namespace SST::Interfaces;

namespace SST {
namespace Shogun {

    class ShogunNIC : public SST::Interfaces::SimpleNetwork {

<<<<<<< HEAD
public:
    SST_ELI_REGISTER_SUBCOMPONENT(
        ShogunNIC,
        "shogun",
        "ShogunNIC",
        SST_ELI_ELEMENT_VERSION(1,0,0),
        "Shogun X-Bar Interface for Memory Crossbars",
        "SST::Interfaces::SimpleNetwork"
    );

    SST_ELI_DOCUMENT_PARAMS(
        { "verbose",   	"Level of output verbosity, higher is more output, 0 is	no output", 0 }
    );

    ShogunNIC( SST::Component* component, Params &params );
    ~ShogunNIC();
=======
    public:
        SST_ELI_REGISTER_SUBCOMPONENT(
            ShogunNIC,
            "shogun",
            "ShogunNIC",
            SST_ELI_ELEMENT_VERSION(1, 0, 0),
            "Shogun X-Bar Interface for Memory Crossbars",
            "SST::Interfaces::SimpleNetwork");

        SST_ELI_DOCUMENT_PARAMS(
            { "verbose", "Level of output verbosity, higher is more output, 0 is	no output", 0 })

        ShogunNIC(SST::Component* component, Params& params);
        ~ShogunNIC();
>>>>>>> 08a66d35

        /** Second half of building the interface.
        Initialize network interface
        @param portName - Name of port to connect to
        @param link_bw - Bandwidth of the link
        @param vns - Number of virtual networks to be provided
        @param in_buf_size - Size of input buffers (from router)
        @param out_buf_size - Size of output buffers (to router)
     * @return true if the link was able to be configured.
     */
<<<<<<< HEAD
    virtual bool initialize(const std::string &portName, const UnitAlgebra& link_bw,
                        int vns, const UnitAlgebra& in_buf_size,
                        const UnitAlgebra& out_buf_size) override;

    /**
        * Sends a network request during the init() phase
    */
    virtual void sendInitData(Request *req) override;

    /**
        * Receive any data during the init() phase.
        * @see SST::Link::recvInitData()
    */
    virtual Request* recvInitData() override;

    /**
=======
        virtual bool initialize(const std::string& portName, const UnitAlgebra& link_bw,
            int vns, const UnitAlgebra& in_buf_size,
            const UnitAlgebra& out_buf_size) override;

        /**
     		* Sends a network request during the init() phase
     	*/
        virtual void sendInitData(Request* req) override;

        /**
     		* Receive any data during the init() phase.
     		* @see SST::Link::recvInitData()
     	*/
        virtual Request* recvInitData() override;

        /**
>>>>>>> 08a66d35
     * Sends a network request during untimed phases (init() and
     * complete()).
     * @see SST::Link::sendUntimedData()
     *
     * For now, simply call sendInitData.  Once that call is
     * deprecated and removed, this will become a pure virtual
     * function.  This means that when classes implement
     * SimpleNetwork, they will need to overload both sendUntimedData
     * and sendInitData with identical functionality (or having the
     * Init version call the Untimed version) until sendInitData is
     * removed in SST 9.0.
     */
<<<<<<< HEAD
    virtual void sendUntimedData(Request *req) override {
        sendInitData(req);
    }
=======
        virtual void sendUntimedData(Request* req) override
        {
            sendInitData(req);
        }
>>>>>>> 08a66d35

        /**
     * Receive any data during untimed phases (init() and complete()).
     * @see SST::Link::recvUntimedData()
     *
     * For now, simply call recvInitData.  Once that call is
     * deprecated and removed, this will become a pure virtual
     * function.  This means that when classes implement
     * SimpleNetwork, they will need to overload both recvUntimedData
     * and recvInitData with identical functionality (or having the
     * Init version call the Untimed version) until recvInitData is
     * removed in SST 9.0.
     */
<<<<<<< HEAD
     virtual Request* recvUntimedData() override {
        return recvInitData();
     }
=======
        virtual Request* recvUntimedData() override
        {
            return recvInitData();
        }
>>>>>>> 08a66d35

        // /**
        //  * Returns a handle to the underlying SST::Link
        //  */
        // virtual Link* getLink(void) const = 0;

        /**
     * Send a Request to the network.
     */
        virtual bool send(Request* req, int vn) override;

        /**
     * Receive a Request from the network.
     *
     * Use this method for polling-based applications.
     * Register a handler for push-based notification of responses.
     *
     * @param vn Virtual network to receive on
     * @return NULL if nothing is available.
     * @return Pointer to a Request response (that should be deleted)
     */
        virtual Request* recv(int vn) override;

        virtual void setup() override;
        virtual void init(unsigned int UNUSED(phase)) override;
        virtual void complete(unsigned int UNUSED(phase)) override;
        virtual void finish() override;

        /**
     * Checks if there is sufficient space to send on the specified
     * virtual network
     * @param vn Virtual network to check
     * @param num_bits Minimum size in bits required to have space
     * to send
     * @return true if there is space in the output, false otherwise
     */
        virtual bool spaceToSend(int vn, int num_bits) override;

        /**
     * Checks if there is a waiting network request request pending in
     * the specified virtual network.
     * @param vn Virtual network to check
     * @return true if a network request is pending in the specified
     * virtual network, false otherwise
     */
        virtual bool requestToReceive(int vn) override;

        /**
     * Registers a functor which will fire when a new request is
     * received from the network.  Note, the actual request that
     * was received is not passed into the functor, it is only a
     * notification that something is available.
     * @param functor Functor to call when request is received
     */
        virtual void setNotifyOnReceive(SimpleNetwork::HandlerBase* functor) override;

        /**
     * Registers a functor which will fire when a request is
     * sent to the network.  Note, this only tells you when data
     * is sent, it does not guarantee any specified amount of
     * available space.
     * @param functor Functor to call when request is sent
     */
        virtual void setNotifyOnSend(SimpleNetwork::HandlerBase* functor) override;

        /**
     * Check to see if network is initialized.  If network is not
     * initialized, then no other functions other than init() can
     * can be called on the interface.
     * @return true if network is initialized, false otherwise
     */
        virtual bool isNetworkInitialized() const override;

        /**
     * Returns the endpoint ID.  Cannot be called until after the
     * network is initialized.
     * @return Endpoint ID
     */
        virtual nid_t getEndpointID() const override;

        /**
     * Returns the final BW of the link managed by the simpleNetwork
     * instance.  Cannot be called until after the network is
     * initialized.
     * @return Link bandwidth of associated link
     */
        virtual const UnitAlgebra& getLinkBW() const;

<<<<<<< HEAD
private:
    SST::Output* output;
    SST::Link* link;
    nid_t netID;

    SimpleNetwork::HandlerBase* onSendFunctor;
    SimpleNetwork::HandlerBase* onRecvFunctor;

    ShogunQueue< Request* >* reqQ;
    int remote_input_slots;
    int port_count;

    void recvLinkEvent( SST::Event* ev );
    void reconfigureNIC( ShogunInitEvent* initEv );

    std::vector< Request* > initReqs;
};
=======
    private:
        SST::Output* output;
        SST::Link* link;
        nid_t netID;

        SimpleNetwork::HandlerBase* onSendFunctor;
        SimpleNetwork::HandlerBase* onRecvFunctor;

        ShogunQueue<Request*>* reqQ;
        int remote_input_slots;
        int port_count;

        void recvLinkEvent(SST::Event* ev);
        void reconfigureNIC(ShogunInitEvent* initEv);

        std::vector<Request*> initReqs;
    };
>>>>>>> 08a66d35

}
}

#endif<|MERGE_RESOLUTION|>--- conflicted
+++ resolved
@@ -18,24 +18,6 @@
 
     class ShogunNIC : public SST::Interfaces::SimpleNetwork {
 
-<<<<<<< HEAD
-public:
-    SST_ELI_REGISTER_SUBCOMPONENT(
-        ShogunNIC,
-        "shogun",
-        "ShogunNIC",
-        SST_ELI_ELEMENT_VERSION(1,0,0),
-        "Shogun X-Bar Interface for Memory Crossbars",
-        "SST::Interfaces::SimpleNetwork"
-    );
-
-    SST_ELI_DOCUMENT_PARAMS(
-        { "verbose",   	"Level of output verbosity, higher is more output, 0 is	no output", 0 }
-    );
-
-    ShogunNIC( SST::Component* component, Params &params );
-    ~ShogunNIC();
-=======
     public:
         SST_ELI_REGISTER_SUBCOMPONENT(
             ShogunNIC,
@@ -50,7 +32,6 @@
 
         ShogunNIC(SST::Component* component, Params& params);
         ~ShogunNIC();
->>>>>>> 08a66d35
 
         /** Second half of building the interface.
         Initialize network interface
@@ -61,24 +42,6 @@
         @param out_buf_size - Size of output buffers (to router)
      * @return true if the link was able to be configured.
      */
-<<<<<<< HEAD
-    virtual bool initialize(const std::string &portName, const UnitAlgebra& link_bw,
-                        int vns, const UnitAlgebra& in_buf_size,
-                        const UnitAlgebra& out_buf_size) override;
-
-    /**
-        * Sends a network request during the init() phase
-    */
-    virtual void sendInitData(Request *req) override;
-
-    /**
-        * Receive any data during the init() phase.
-        * @see SST::Link::recvInitData()
-    */
-    virtual Request* recvInitData() override;
-
-    /**
-=======
         virtual bool initialize(const std::string& portName, const UnitAlgebra& link_bw,
             int vns, const UnitAlgebra& in_buf_size,
             const UnitAlgebra& out_buf_size) override;
@@ -95,7 +58,6 @@
         virtual Request* recvInitData() override;
 
         /**
->>>>>>> 08a66d35
      * Sends a network request during untimed phases (init() and
      * complete()).
      * @see SST::Link::sendUntimedData()
@@ -108,16 +70,10 @@
      * Init version call the Untimed version) until sendInitData is
      * removed in SST 9.0.
      */
-<<<<<<< HEAD
-    virtual void sendUntimedData(Request *req) override {
-        sendInitData(req);
-    }
-=======
         virtual void sendUntimedData(Request* req) override
         {
             sendInitData(req);
         }
->>>>>>> 08a66d35
 
         /**
      * Receive any data during untimed phases (init() and complete()).
@@ -131,16 +87,10 @@
      * Init version call the Untimed version) until recvInitData is
      * removed in SST 9.0.
      */
-<<<<<<< HEAD
-     virtual Request* recvUntimedData() override {
-        return recvInitData();
-     }
-=======
         virtual Request* recvUntimedData() override
         {
             return recvInitData();
         }
->>>>>>> 08a66d35
 
         // /**
         //  * Returns a handle to the underlying SST::Link
@@ -229,25 +179,6 @@
      */
         virtual const UnitAlgebra& getLinkBW() const;
 
-<<<<<<< HEAD
-private:
-    SST::Output* output;
-    SST::Link* link;
-    nid_t netID;
-
-    SimpleNetwork::HandlerBase* onSendFunctor;
-    SimpleNetwork::HandlerBase* onRecvFunctor;
-
-    ShogunQueue< Request* >* reqQ;
-    int remote_input_slots;
-    int port_count;
-
-    void recvLinkEvent( SST::Event* ev );
-    void reconfigureNIC( ShogunInitEvent* initEv );
-
-    std::vector< Request* > initReqs;
-};
-=======
     private:
         SST::Output* output;
         SST::Link* link;
@@ -265,7 +196,6 @@
 
         std::vector<Request*> initReqs;
     };
->>>>>>> 08a66d35
 
 }
 }
