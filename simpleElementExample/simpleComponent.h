// Copyright 2009-2015 Sandia Corporation. Under the terms
// of Contract DE-AC04-94AL85000 with Sandia Corporation, the U.S.
// Government retains certain rights in this software.
// 
// Copyright (c) 2009-2015, Sandia Corporation
// All rights reserved.
// 
// This file is part of the SST software package. For license
// information, see the LICENSE file in the top level directory of the
// distribution.

#ifndef _SIMPLECOMPONENT_H
#define _SIMPLECOMPONENT_H

#include <sst/core/component.h>
#include <sst/core/link.h>
#include <sst/core/rng/marsaglia.h>

namespace SST {
namespace SimpleComponent {

class simpleComponent : public SST::Component 
{
public:
    simpleComponent(SST::ComponentId_t id, SST::Params& params);
    ~simpleComponent();

    void setup() { }
    void finish() {
    	printf("Component Finished.\n");
    }

private:
    simpleComponent();  // for serialization only
    simpleComponent(const simpleComponent&); // do not implement
    void operator=(const simpleComponent&); // do not implement

    void handleEvent(SST::Event *ev);
    virtual bool clockTic(SST::Cycle_t);

    int workPerCycle;
    int commFreq;
    int commSize;
    int neighbor;

    SST::RNG::MarsagliaRNG* rng;
    SST::Link* N;
    SST::Link* S;
    SST::Link* E;
    SST::Link* W;
<<<<<<< HEAD
   
=======

    friend class boost::serialization::access;
    template<class Archive>
    void save(Archive & ar, const unsigned int version) const
    {
        ar & BOOST_SERIALIZATION_BASE_OBJECT_NVP(Component);
        ar & BOOST_SERIALIZATION_NVP(workPerCycle);
        ar & BOOST_SERIALIZATION_NVP(commFreq);
        ar & BOOST_SERIALIZATION_NVP(commSize);
        ar & BOOST_SERIALIZATION_NVP(neighbor);
        ar & BOOST_SERIALIZATION_NVP(N);
        ar & BOOST_SERIALIZATION_NVP(S);
        ar & BOOST_SERIALIZATION_NVP(E);
        ar & BOOST_SERIALIZATION_NVP(W);
    }

    template<class Archive>
    void load(Archive & ar, const unsigned int version)
    {
        ar & BOOST_SERIALIZATION_BASE_OBJECT_NVP(Component);
        ar & BOOST_SERIALIZATION_NVP(workPerCycle);
        ar & BOOST_SERIALIZATION_NVP(commFreq);
        ar & BOOST_SERIALIZATION_NVP(commSize);
        ar & BOOST_SERIALIZATION_NVP(neighbor);
        ar & BOOST_SERIALIZATION_NVP(N);
        ar & BOOST_SERIALIZATION_NVP(S);
        ar & BOOST_SERIALIZATION_NVP(E);
        ar & BOOST_SERIALIZATION_NVP(W);
        //restore links
        N->setFunctor(new SST::Event::Handler<simpleComponent>(this,&simpleComponent::handleEvent));
        S->setFunctor(new SST::Event::Handler<simpleComponent>(this,&simpleComponent::handleEvent));
        E->setFunctor(new SST::Event::Handler<simpleComponent>(this,&simpleComponent::handleEvent));
        W->setFunctor(new SST::Event::Handler<simpleComponent>(this,&simpleComponent::handleEvent));
    }

    BOOST_SERIALIZATION_SPLIT_MEMBER()
>>>>>>> 1bb49860
};

} // namespace SimpleComponent
} // namespace SST

#endif /* _SIMPLECOMPONENT_H */<|MERGE_RESOLUTION|>--- conflicted
+++ resolved
@@ -48,46 +48,6 @@
     SST::Link* S;
     SST::Link* E;
     SST::Link* W;
-<<<<<<< HEAD
-   
-=======
-
-    friend class boost::serialization::access;
-    template<class Archive>
-    void save(Archive & ar, const unsigned int version) const
-    {
-        ar & BOOST_SERIALIZATION_BASE_OBJECT_NVP(Component);
-        ar & BOOST_SERIALIZATION_NVP(workPerCycle);
-        ar & BOOST_SERIALIZATION_NVP(commFreq);
-        ar & BOOST_SERIALIZATION_NVP(commSize);
-        ar & BOOST_SERIALIZATION_NVP(neighbor);
-        ar & BOOST_SERIALIZATION_NVP(N);
-        ar & BOOST_SERIALIZATION_NVP(S);
-        ar & BOOST_SERIALIZATION_NVP(E);
-        ar & BOOST_SERIALIZATION_NVP(W);
-    }
-
-    template<class Archive>
-    void load(Archive & ar, const unsigned int version)
-    {
-        ar & BOOST_SERIALIZATION_BASE_OBJECT_NVP(Component);
-        ar & BOOST_SERIALIZATION_NVP(workPerCycle);
-        ar & BOOST_SERIALIZATION_NVP(commFreq);
-        ar & BOOST_SERIALIZATION_NVP(commSize);
-        ar & BOOST_SERIALIZATION_NVP(neighbor);
-        ar & BOOST_SERIALIZATION_NVP(N);
-        ar & BOOST_SERIALIZATION_NVP(S);
-        ar & BOOST_SERIALIZATION_NVP(E);
-        ar & BOOST_SERIALIZATION_NVP(W);
-        //restore links
-        N->setFunctor(new SST::Event::Handler<simpleComponent>(this,&simpleComponent::handleEvent));
-        S->setFunctor(new SST::Event::Handler<simpleComponent>(this,&simpleComponent::handleEvent));
-        E->setFunctor(new SST::Event::Handler<simpleComponent>(this,&simpleComponent::handleEvent));
-        W->setFunctor(new SST::Event::Handler<simpleComponent>(this,&simpleComponent::handleEvent));
-    }
-
-    BOOST_SERIALIZATION_SPLIT_MEMBER()
->>>>>>> 1bb49860
 };
 
 } // namespace SimpleComponent
