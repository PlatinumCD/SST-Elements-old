--- conflicted
+++ resolved
@@ -76,26 +76,8 @@
     }
     outCount = 0;
     
-<<<<<<< HEAD
-    /* --------------- Sieve profiler - implemented as a cassini prefetcher subcomponent ---------------*/
-    string listener   = params.find<std::string>("profiler");
-    if (listener.empty()) {
-	  Params emptyParams;
-	  listener_ = new CacheListener(this, emptyParams);
-    } else {
-      if (listener != std::string("cassini.AddrHistogrammer")) {
-          output_->fatal(CALL_INFO, -1, "%s, Sieve does not support prefetching. It can only support "
-              "profiling through Cassini's AddrHistogrammer.",
-              getName().c_str());
-      }
-	  Params listenerParams = params.find_prefix_params("profiler." );
-	  listener_ = dynamic_cast<CacheListener*>(loadSubComponent(listener, this, listenerParams));
-    }
-    
-=======
-    resetStatsOnOutput = params.find_integer("reset_stats_at_buoy", 0) != 0;
+    resetStatsOnOutput = params.find<bool>("reset_stats_at_buoy", 0) != 0;
 
->>>>>>> d9954390
     // optional link for allocation / free tracking
     configureLinks();
 
