// Copyright 2009-2015 Sandia Corporation. Under the terms
// of Contract DE-AC04-94AL85000 with Sandia Corporation, the U.S.
// Government retains certain rights in this software.
//
// Copyright (c) 2009-2015, Sandia Corporation
// All rights reserved.
//
// This file is part of the SST software package. For license
// information, see the LICENSE file in the top level directory of the
// distribution.

#ifndef MEMHIERARHCY_MEMEVENT_H
#define MEMHIERARHCY_MEMEVENT_H

#include <sst/core/sst_types.h>
#include <sst/core/component.h>
#include <sst/core/event.h>
#include "sst/core/element.h"


namespace SST { namespace MemHierarchy {

using namespace std;
typedef uint64_t Addr;

/*
 *  Command types
 *  Not all coherence protocols use all types
 */
#define X_TYPES \
    X(NULLCMD)         /* Dummy command */\
    /* Requests */ \
    X(GetS)            /* Read:  Request to get cache line in S state */\
    X(GetX)            /* Write: Request to get cache line in M state */\
    X(GetSEx)          /* Read:  Request to get cache line in M state with a LOCK flag. Invalidates will block until LOCK flag is lifted */\
                       /*        GetSEx sets the LOCK, GetX removes the LOCK  */\
    /* Request Responses */\
    X(GetSResp)        /* Response to a GetS request */\
    X(GetXResp)        /* Response to a GetX request */\
    /* Writebacks, these commands also serve as invalidation acknowledgments */\
    X(PutS)            /* Clean replacement from S->I:      Remove sharer */\
    X(PutM)            /* Dirty replacement from M/O->I:    Remove owner and writeback data */\
    X(PutE)            /* Clean replacement from E->I:      Remove owner but don't writeback data */\
    X(PutX)            /* Dirty downgrade from M->O/S:      Remove exclusive ownership, add as sharer (MSI/MESI) or non-exclusive owner (MOESI), writeback data */\
    X(PutXE)           /* Clean downgrade from E->O/S:      Remove exclusive ownership, add as sharer (MSI/MESI) or non-exclusive owner (MOESI), don't writeback data */\
    /* Invalidates - sent by caches or directory controller */\
    X(Inv)             /* Other write request:  Invalidate cache line */\
    /* Invalidates - sent by directory controller */\
    X(Fetch)           /* Other read request to sharer:  Get data but don't invalidate cache line */\
    X(FetchInv)        /* Other write request to owner:  Invalidate cache line */\
    X(FetchInvX)       /* Other read request to owner:   Downgrade cache line to O/S (Remove exclusivity) */\
    X(FetchResp)       /* response to a Fetch, FetchInv or FetchInvX request */\
    X(FetchXResp)      /* response to a FetchInvX request - indicates a shared copy of the line was kept */\
    /* Others */\
    X(NACK)\
    X(AckInv)\
    X(AckPut) \
    X(LAST_CMD)

/** Valid commands for the MemEvent */
typedef enum {
#define X(x) x,
    X_TYPES
#undef X
} Command;

/** Array of the stringify'd version of the MemEvent Commands.  Useful for printing. */
static const char* CommandString[] __attribute__((unused)) = {
#define X(x) #x ,
    X_TYPES
#undef X
};

// statistics for the network memory inspector
static const ElementInfoStatistic networkMemoryInspector_statistics[] = {
#define X(x) { #x, #x, "memEvents", 1},
    X_TYPES
#undef X
    { NULL, NULL, NULL, 0 }
};

#undef X_TYPES


/* Coherence states 
 * Not all protocols use all states 
 */
#define STATE_TYPES \
    X(NP)    /* Invalid */\
    X(I)    /* Invalid */\
    X(S)    /* Shared */\
    X(E)    /* Exclusive, clean */\
    X(O)    /* Owned, dirty */\
    X(M)    /* Exclusive, dirty */\
    X(IS)   /* Invalid, have issued read request */\
    X(IM)   /* Invalid, have issued write request */\
    X(SM)   /* Shared, have issued upgrade request */\
    X(OM)   /* Owned, have issued upgrade request */\
    X(I_d)  /* I, waiting for dir entry from memory */\
    X(S_d)  /* S, waiting for dir entry from memory */\
    X(M_d)  /* M, waiting for dir entry from memory */\
    X(M_Inv)    /* M, waiting for FetchResp from owner */\
    X(M_InvX)   /* M, waiting for FetchXResp from owner */\
    X(E_Inv)    /* E, waiting for FetchResp from owner */\
    X(E_InvX)   /* E, waiting for FetchXResp from owner */\
    X(S_D)      /* S, waiting for data from memory for another GetS request */\
    X(E_D)      /* E with sharers, waiting for data from memory for another GetS request */\
    X(M_D)      /* M with sharers, waiting for data from memory for another GetS request */\
    X(SM_D)     /* SM, waiting for data from memory for another GetS request */\
    X(S_Inv)    /* S, waiting for Invalidation acks from sharers */\
    X(SM_Inv)   /* SM, waiting for Invalidation acks from sharers */\
    X(MI) \
    X(EI) \
    X(SI) \
    X(NULLST)

typedef enum {
#define X(x) x,
    STATE_TYPES
#undef X
} State;

/** Array of the stringify'd version of the MemEvent Commands.  Useful for printing. */
static const char* StateString[] __attribute__((unused)) = {
#define X(x) #x ,
    STATE_TYPES
#undef X
};

#undef STATE_TYPES

static const std::string NONE = "None";

/**
 * Interface Event used to represent Memory-based communication.
 *
 * This class primarily consists of a Command to perform at a particular address,
 * potentially including data.
 *
 * The command list includes the needed commands to execute cache coherence protocols
 * as well as standard reads and writes to memory.
 */
class MemEvent : public SST::Event  {
public:
    static const uint32_t F_LOCKED        = 0x00000001;  /* Used in a Read-Lock, Write-Unlock atomicity scheme */
    static const uint32_t F_NONCACHEABLE  = 0x00000010;  /* Used to specify that this memory event should not be cached */
    static const uint32_t F_LLSC          = 0x00000100;  /* Load Link / Store Conditional */

    typedef std::vector<uint8_t> dataVec;       /** Data Payload type */

    /** Creates a new MemEvent - Generic */
    MemEvent(const Component *src, Addr addr, Addr baseAddr, Command cmd) : SST::Event() {
        initialize(src, addr, baseAddr, cmd);
    }

    /** MemEvent constructor - Reads */
    MemEvent(const Component *src, Addr addr, Addr baseAddr, Command cmd, uint32_t size) : SST::Event() {
        initialize(src, addr, baseAddr, cmd, size);
    }

    /** MemEvent constructor - Writes */
    MemEvent(const Component *src, Addr addr, Addr baseAddr, Command cmd, std::vector<uint8_t>& data) : SST::Event() {
        initialize(src, addr, baseAddr, cmd, data);
    }

    /** Create a new MemEvent instance, pre-configured to act as a NACK response */
    MemEvent* makeNACKResponse(const Component *source, MemEvent* NACKedEvent) {
        MemEvent *me      = new MemEvent(*this);
        me->responseToID_ = eventID_;
        me->dst_          = src_;
        me->NACKedEvent_  = NACKedEvent;
        me->cmd_          = NACK;
        me->initTime_     = source->getCurrentSimTimeNano();
        me->rqstr_        = rqstr_;
        me->instPtr_      = instPtr_;
        me->vAddr_        = vAddr_;
        return me;
    }

    /** Generate a new MemEvent, pre-populated as a response */
    MemEvent* makeResponse() {
        MemEvent *me      = new MemEvent(*this);
        me->cmd_          = commandResponse(cmd_);
        me->responseToID_ = eventID_;
        me->dst_          = src_;
        me->src_          = dst_;
        me->rqstr_        = rqstr_;
        me->prefetch_     = prefetch_;
        me->instPtr_      = instPtr_;
        me->vAddr_        = vAddr_;
        me->memFlags_     = memFlags_;
        return me;
    }

    /** Generate a new MemEvent, pre-populated as a response */
    MemEvent* makeResponse(State state) {
        MemEvent *me = makeResponse();
        me->setGrantedState(state);
        return me;
    }

    void initialize(const Component *src, Addr addr, Addr baseAddr, Command cmd) {
        initialize();
        src_  = src->getName();
        addr_ = addr;
        baseAddr_ = baseAddr;
        cmd_  = cmd;
        initTime_ = src->getCurrentSimTimeNano();
     }

     void initialize(const Component *src, Addr addr, Addr baseAddr, Command cmd, uint32_t size) {
        initialize();
        src_      = src->getName();
        addr_     = addr;
        baseAddr_ = baseAddr;
        cmd_      = cmd;
        size_     = size;
        initTime_ = src->getCurrentSimTimeNano();
     }

    void initialize(const Component *src, Addr addr, Addr baseAddr, Command cmd, std::vector<uint8_t>& data) {
        initialize();
        src_         = src->getName();
        addr_        = addr;
        baseAddr_    = baseAddr;
        cmd_         = cmd;
        initTime_ = src->getCurrentSimTimeNano();
        setPayload(data);
    }

    void initialize() {
        addr_               = 0;
        cmd_                = NULLCMD;
        eventID_            = generateUniqueId();
        responseToID_       = NO_ID;
        baseAddr_           = 0;
        dst_                = NONE;
        src_                = NONE;
        rqstr_              = NONE;
        size_               = 0;
        flags_              = 0;
        memFlags_           = 0;
        groupID_            = 0;
        prefetch_           = false;
        atomic_             = false;
        loadLink_           = false;
        storeConditional_   = false;
        grantedState_       = NULLST;
        NACKedEvent_        = NULL;
        retries_            = 0;
        blocked_            = false;
        initTime_           = 0;
        payload_.clear();
        dirty_              = false;
	instPtr_	    = 0;
	vAddr_		    = 0;
        inProgress_         = false;
    }

    /** return the original event that caused a NACK */
    MemEvent* getNACKedEvent() { return NACKedEvent_; }
    /** @return  Unique ID of this MemEvent */
    id_type getID(void) const { return eventID_; }
    /** @return  Unique ID of the MemEvent that this is a response to */
    id_type getResponseToID(void) const { return responseToID_; }
    /** @return  Command of this MemEvent */
    Command getCmd(void) const { return cmd_; }
    /** Sets the Command of this MemEvent */
    void setCmd(Command newcmd) { cmd_ = newcmd; }
    /** @return  the target Address of this MemEvent */
    Addr getAddr(void) const { return addr_; }
    /** Sets the target Address of this MemEvent */
    void setAddr(Addr addr) { addr_ = addr; }
    /** Sets the Base Address of this MemEvent */
    void setBaseAddr(Addr baseAddr) { baseAddr_ = baseAddr; }

    /** Sets the virtual address of this MemEvent */
    void setVirtualAddress(Addr newVA) { vAddr_ = newVA; }
    /** Gets the virtual address of this MemEvent */
    uint64_t getVirtualAddress() { return vAddr_; }

    /** Sets the instruction pointer of that caused this MemEvent */
    void setInstructionPointer(Addr newIP) { instPtr_ = newIP; }
    /** Get the instruction pointer of that caused this MemEvent */
    uint64_t getInstructionPointer() { return instPtr_; }

    /** Returns the time (in nanoseconds) when this event was created */
    SimTime_t getInitializationTime(void) const { return initTime_; }

    /** @return  the size in bytes that this MemEvent represents */
    uint32_t getSize(void) const { return size_; }
    /** Sets the size in bytes that this MemEvent represents */
    void setSize(uint32_t size) { size_ = size; }
   
    /** Increments the number of retries */
    void incrementRetries() { retries_++; }
    int getRetries() { return retries_; }

    bool blocked() { return blocked_; }
    void setBlocked(bool value) { blocked_ = value; }
    
    bool inProgress() { return inProgress_; }
    void setInProgress(bool value) { inProgress_ = value; }

    void setLoadLink() { loadLink_ = true; }
    bool isLoadLink() { return loadLink_; }
    
    void setStoreConditional() { storeConditional_ = true;}
    bool isStoreConditional() { return storeConditional_; }
    
    void setAtomic(bool b) { b ? setFlag(MemEvent::F_LLSC) : clearFlag(MemEvent::F_LLSC); }
    bool isAtomic() { return queryFlag(MemEvent::F_LLSC); }
    
    bool isHighNetEvent() {
        if (cmd_ == GetS || cmd_ == GetX || cmd_ == GetSEx || isWriteback()) {
            return true;
        }
        return false;
    }
    
   bool isLowNetEvent() {
        if (cmd_ == Inv || cmd_ == FetchInv || cmd_ == FetchInvX || cmd_ == Fetch) {
            return true;
        }
        return false;
    }
    
    bool isWriteback() {
        if (cmd_ == PutS || cmd_ == PutM ||
           cmd_ == PutE || cmd_ == PutX || cmd_ == PutXE) {
            return true;
        }
        return false;
    
    }
    
    bool fromHighNetNACK() { return isLowNetEvent();}
    bool fromLowNetNACK() { return isHighNetEvent();}

    /** @return  the data payload. */
    dataVec& getPayload(void) {
        /* Lazily allocate space for payload */
        if ( payload_.size() < size_ )  payload_.resize(size_);
        return payload_;
    }
    

    /** Sets the data payload and payload size.
     * @param[in] data  Vector from which to copy data
     */
    void setPayload(std::vector<uint8_t>& data) {
        setSize(data.size());
        payload_ = data;
    }
    
    /** Sets the data payload and payload size.
     * @param[in] size  How many bytes to copy from data
     * @param[in] data  Data array to set as payload
     */
    void setPayload(uint32_t size, uint8_t* data) {
        setSize(size);
        payload_.resize(size);
        for ( uint32_t i = 0 ; i < size ; i++ ) {
            payload_[i] = data[i];
        }
    }

    uint32_t getPayloadSize() {
        return payload_.size();
    }

    /** Sets the Granted State */
    void setGrantedState(State state) { grantedState_ = state;}
    /** Return the Granted State */
    State getGrantedState() { return grantedState_; }

    /** Sets that this is a prefetch command */
    void setPrefetchFlag(bool prefetch) { prefetch_ = prefetch;}
    /** Returns true if this is a prefetch command */
    bool isPrefetch() { return prefetch_; }
    
    /** Returns true if this is a Data Request */
    static bool isDataRequest(Command cmd) { return (cmd == GetS || cmd == GetX || cmd == GetSEx || cmd == FetchInv || cmd == FetchInvX || cmd == Fetch); }
    bool isDataRequest(void) const { return MemEvent::isDataRequest(cmd_); }
    /** Returns true if this is of cpu type */
    static bool isCPURequest(Command cmd) { return (cmd == GetS || cmd == GetX || cmd == GetSEx);}
    bool isCPURequest(void) const { return MemEvent::isCPURequest(cmd_); }
    /** Returns true if this is of response type */
    static bool isResponse(Command cmd) { return (cmd == GetSResp || cmd == GetXResp);}
    bool isResponse(void) const { return MemEvent::isResponse(cmd_); }
    /** Returns true if this is a 'writeback' command type */
    static bool isWriteback(Command cmd) { return (cmd == PutM || cmd == PutE || cmd == PutX || cmd == PutXE || cmd == PutS); }
    bool isWriteback(void) const { return MemEvent::isWriteback(cmd_); }
   

    
    /** Setter for GroupId */
    void setGroupId(uint32_t groupID) { groupID_ = groupID; }
    /** Getter for GroupId */
    uint32_t getGroupId() { return groupID_; }
    
    void setDirty(bool status) { dirty_ = status; }
    bool getDirty() { return dirty_; }

    /** @return the source string - who sent this MemEvent */
    const std::string& getSrc(void) const { return src_; }
    /** Sets the source string - who sent this MemEvent */
    void setSrc(const std::string& src) { src_ = src; }
    /** @return the destination string - who receives this MemEvent */
    const std::string& getDst(void) const { return dst_; }
    /** Sets the destination string - who received this MemEvent */
    void setDst(const std::string& dst) { dst_ = dst; }
    /** @return the requestor string - whose original request caused this MemEvent */
    const std::string& getRqstr(void) const { return rqstr_; }
    /** Sets the requestor string - whose original request caused this MemEvent */
    void setRqstr(const std::string& rqstr) { rqstr_ = rqstr; }

    /** @returns the state of all flags for this MemEvent */
    uint32_t getFlags(void) const { return flags_; }
    /** Sets the specified flag.
     * @param[in] flag  Should be one of the flags beginning with F_,
     *                  defined in MemEvent */
    void setFlag(uint32_t flag) { flags_ = flags_ | flag; }
    /** Clears the speficied flag.
     * @param[in] flag  Should be one of the flags beginning with F_,
     *                  defined in MemEvent */
    void clearFlag(uint32_t flag) { flags_ = flags_ & (~flag); }
    /** Clears all flags */
    void clearFlags(void) { flags_ = 0; }
    /** Check to see if a flag is set.
     * @param[in] flag  Should be one of the flags beginning with F_,
     *                  defined in MemEvent
     * @returns TRUE if the flag is set, FALSE otherwise
     */
    bool queryFlag(uint32_t flag) const { return flags_ & flag; };
    /** Sets the entire flag state */
    void setFlags(uint32_t flags) { flags_ = flags; }

    void setMemFlags(uint32_t flags) { memFlags_ = flags; }
    uint32_t getMemFlags() { return memFlags_; }

    /** Return the BaseAddr */
    Addr getBaseAddr() { return baseAddr_; }
    
    /** Return the command that is the Response to the input command */
    static Command commandResponse(Command cmd) {
        switch(cmd) {
            case GetS:
            case GetSEx:
                return GetSResp;
            case GetX:
                return GetXResp;
            case FetchInv:
            case Fetch:
                return FetchResp;
            case FetchInvX:
                return FetchXResp;
            default:
                return NULLCMD;
        }
    }

private:
    id_type         eventID_;           // Unique ID for this event
    id_type         responseToID_;      // For responses, holds the ID to which this event matches
    uint32_t        flags_;             // Any flags (atomic, noncacheabel, etc.)
    uint32_t        memFlags_;          // Memory flags - ignored by caches except to be copied through. Faciliates processor-memory communication
    uint32_t        size_;              // Size in bytes that are being requested
    uint32_t        groupID_;           // ???
    Addr            addr_;              // Address
    Addr            baseAddr_;          // Base (line) address
    string          src_;               // Source ID
    string          dst_;               // Destination ID
    string          rqstr_;             // Cache that originated this request
    Command         cmd_;               // Command
    MemEvent*       NACKedEvent_;       // For a NACK, pointer to the NACKed event
    int             retries_;           // For NACKed events, how many times a retry has been sent
    dataVec         payload_;           // Data
    State           grantedState_;      // For data responses, the cohrence state that the request is granted in
    bool            prefetch_;          // Whether this request came from a prefetcher
    bool            atomic_;            // Whether this request is atomic
    bool            loadLink_;          // Whether this request in a LL
    bool            storeConditional_;  // Whether this request is a SC
    bool            blocked_;           // Whether this request blocked for another pending request (for profiling)
    SimTime_t       initTime_;          // Timestamp when event was created, for detecting timeouts
    bool            dirty_;             // For a replacement, whether the data is dirty or not
    Addr	    instPtr_;           // Instruction pointer associated with the request
    Addr 	    vAddr_;             // Virtual address associated with the request
    bool            inProgress_;        // Whether this request is currently being handled, if in MSHR

    MemEvent() {} // For serialization only

<<<<<<< HEAD
public:
    void serialize_order(SST::Core::Serialization::serializer &ser) {
        Event::serialize_order(ser);
        ser & eventID_;
        ser & responseToID_;
        ser & flags_;
        ser & size_;
        ser & groupID_;
        ser & addr_;
        ser & baseAddr_;
        ser & src_;
        ser & dst_;
        ser & rqstr_;
        ser & cmd_;
        ser & NACKedEvent_;
        ser & retries_;
        ser & payload_;
        ser & grantedState_;
        ser & prefetch_;
        ser & atomic_;
        ser & loadLink_;
        ser & storeConditional_;
        ser & blocked_;
        ser & initTime_;
        ser & dirty_;
        ser & instPtr_;
        ser & vAddr_;
        ser & inProgress_;
#ifdef USE_VAULTSIM_HMC
        ser & hmcInstType_;
#endif
=======
    friend class boost::serialization::access;
    template<class Archive>
    void
    serialize(Archive & ar, const unsigned int version )
    {
        ar & BOOST_SERIALIZATION_BASE_OBJECT_NVP(Event);
        ar & BOOST_SERIALIZATION_NVP(eventID_);
        ar & BOOST_SERIALIZATION_NVP(responseToID_);
        ar & BOOST_SERIALIZATION_NVP(flags_);
        ar & BOOST_SERIALIZATION_NVP(memFlags_);
        ar & BOOST_SERIALIZATION_NVP(size_);
        ar & BOOST_SERIALIZATION_NVP(groupID_);
        ar & BOOST_SERIALIZATION_NVP(addr_);
        ar & BOOST_SERIALIZATION_NVP(baseAddr_);
        ar & BOOST_SERIALIZATION_NVP(src_);
        ar & BOOST_SERIALIZATION_NVP(dst_);
        ar & BOOST_SERIALIZATION_NVP(rqstr_);
        ar & BOOST_SERIALIZATION_NVP(cmd_);
        ar & BOOST_SERIALIZATION_NVP(NACKedEvent_);
        ar & BOOST_SERIALIZATION_NVP(retries_);
        ar & BOOST_SERIALIZATION_NVP(payload_);
        ar & BOOST_SERIALIZATION_NVP(grantedState_);
        ar & BOOST_SERIALIZATION_NVP(prefetch_);
        ar & BOOST_SERIALIZATION_NVP(atomic_);
        ar & BOOST_SERIALIZATION_NVP(loadLink_);
        ar & BOOST_SERIALIZATION_NVP(storeConditional_);
        ar & BOOST_SERIALIZATION_NVP(blocked_);
        ar & BOOST_SERIALIZATION_NVP(initTime_);
        ar & BOOST_SERIALIZATION_NVP(dirty_);
        ar & BOOST_SERIALIZATION_NVP(instPtr_);
        ar & BOOST_SERIALIZATION_NVP(vAddr_);
        ar & BOOST_SERIALIZATION_NVP(inProgress_);
>>>>>>> 1bb49860
    }
     
    ImplementSerializable(SST::MemHierarchy::MemEvent);     
};

}}

#endif /* INTERFACES_MEMEVENT_H */<|MERGE_RESOLUTION|>--- conflicted
+++ resolved
@@ -490,13 +490,13 @@
 
     MemEvent() {} // For serialization only
 
-<<<<<<< HEAD
 public:
     void serialize_order(SST::Core::Serialization::serializer &ser) {
         Event::serialize_order(ser);
         ser & eventID_;
         ser & responseToID_;
         ser & flags_;
+        ser & memFlags_;
         ser & size_;
         ser & groupID_;
         ser & addr_;
@@ -519,43 +519,6 @@
         ser & instPtr_;
         ser & vAddr_;
         ser & inProgress_;
-#ifdef USE_VAULTSIM_HMC
-        ser & hmcInstType_;
-#endif
-=======
-    friend class boost::serialization::access;
-    template<class Archive>
-    void
-    serialize(Archive & ar, const unsigned int version )
-    {
-        ar & BOOST_SERIALIZATION_BASE_OBJECT_NVP(Event);
-        ar & BOOST_SERIALIZATION_NVP(eventID_);
-        ar & BOOST_SERIALIZATION_NVP(responseToID_);
-        ar & BOOST_SERIALIZATION_NVP(flags_);
-        ar & BOOST_SERIALIZATION_NVP(memFlags_);
-        ar & BOOST_SERIALIZATION_NVP(size_);
-        ar & BOOST_SERIALIZATION_NVP(groupID_);
-        ar & BOOST_SERIALIZATION_NVP(addr_);
-        ar & BOOST_SERIALIZATION_NVP(baseAddr_);
-        ar & BOOST_SERIALIZATION_NVP(src_);
-        ar & BOOST_SERIALIZATION_NVP(dst_);
-        ar & BOOST_SERIALIZATION_NVP(rqstr_);
-        ar & BOOST_SERIALIZATION_NVP(cmd_);
-        ar & BOOST_SERIALIZATION_NVP(NACKedEvent_);
-        ar & BOOST_SERIALIZATION_NVP(retries_);
-        ar & BOOST_SERIALIZATION_NVP(payload_);
-        ar & BOOST_SERIALIZATION_NVP(grantedState_);
-        ar & BOOST_SERIALIZATION_NVP(prefetch_);
-        ar & BOOST_SERIALIZATION_NVP(atomic_);
-        ar & BOOST_SERIALIZATION_NVP(loadLink_);
-        ar & BOOST_SERIALIZATION_NVP(storeConditional_);
-        ar & BOOST_SERIALIZATION_NVP(blocked_);
-        ar & BOOST_SERIALIZATION_NVP(initTime_);
-        ar & BOOST_SERIALIZATION_NVP(dirty_);
-        ar & BOOST_SERIALIZATION_NVP(instPtr_);
-        ar & BOOST_SERIALIZATION_NVP(vAddr_);
-        ar & BOOST_SERIALIZATION_NVP(inProgress_);
->>>>>>> 1bb49860
     }
      
     ImplementSerializable(SST::MemHierarchy::MemEvent);     
