// Copyright 2009-2015 Sandia Corporation. Under the terms
// of Contract DE-AC04-94AL85000 with Sandia Corporation, the U.S.
// Government retains certain rights in this software.
//
// Copyright (c) 2009-2015, Sandia Corporation
// All rights reserved.
//
// This file is part of the SST software package. For license
// information, see the LICENSE file in the top level directory of the
// distribution.

#include <sst_config.h>

#include "sst/core/element.h"
#include "sst/core/component.h"

#include "memEvent.h"
#include "memNIC.h"
#include "cacheController.h"
#include "Sieve/sieveController.h"
#include "bus.h"
#include "trivialCPU.h"
#include "streamCPU.h"
#include "memoryController.h"
#include "directoryController.h"
#include "dmaEngine.h"
#include "memHierarchyInterface.h"
#include "memNIC.h"
#include "membackend/memBackend.h"
#include "membackend/simpleMemBackend.h"
#include "membackend/vaultSimBackend.h"
#include "networkMemInspector.h"

#include "DRAMReq.h"

#ifdef HAVE_GOBLIN_HMCSIM
#include "membackend/goblinHMCBackend.h"
#endif

#ifdef HAVE_LIBDRAMSIM
#include "membackend/dramSimBackend.h"
#include "membackend/pagedMultiBackend.h"
#endif

#ifdef HAVE_LIBHYBRIDSIM
#include "membackend/hybridSimBackend.h"
#endif

#ifdef HAVE_FDSIM
#include "membackend/flashSimBackend.h"
#endif

using namespace SST;
using namespace SST::MemHierarchy;

static const char * memEvent_port_events[] = {"memHierarchy.MemEvent", NULL};
static const char * arielAlloc_port_events[] = {"ariel.arielAllocTrackEvent", NULL};
static const char * net_port_events[] = {"memHierarchy.MemRtrEvent", NULL};

static Component* create_Cache(ComponentId_t id, Params& params)
{
	return Cache::cacheFactory(id, params);
}

static const ElementInfoParam cache_params[] = {
    /* Required */
    {"cache_frequency",         "Required, string - Clock frequency with units. For L1s, this is usually the same as the CPU's frequency."},
    {"cache_size",              "Required, string - Cache size with units. Eg. 4KB or 1MB"},
    {"associativity",           "Required, int - Associativity of the cache. In set associative mode, this is the number of ways."},
    {"access_latency_cycles",   "Required, int - Latency (in cycles) to access the cache array."},
    {"L1",                      "Required, int - Required for L1s, specifies whether cache is an L1. Options: 0[not L1], 1[L1]", "0"},
    {"LL",                      "Required, int - Required for LLCs without a directory below - indicates LLC is the lowest-level coherence entity. Options: 0[not LL entity], 1[LL entity]", "0"},
    /* Not required */
    {"cache_line_size",         "Optional, int - Size of a cache line (aka cache block) in bytes.", "64"},
    {"hash_function",           "Optional, int - 0 - none (default), 1 - linear, 2 - XOR", "0"},
    {"coherence_protocol",      "Optional, string - Coherence protocol. Options: MESI, MSI, NONE", "MESI"},
    {"replacement_policy",      "Optional, string - Replacement policy of the cache array. Options:  LRU[least-recently-used], LFU[least-frequently-used], Random, MRU[most-recently-used], or NMRU[not-most-recently-used]. ", "lru"},
    {"cache_type",              "Optional, string - Cache type. Options: inclusive cache ('inclusive', required for L1s), non-inclusive cache ('noninclusive') or non-inclusive cache with a directory ('noninclusive_with_directory', required for non-inclusive caches with multiple upper level caches directly above them),", "inclusive"},
    {"max_requests_per_cycle",  "Maximum number of requests to accept per cycle. 0 or negative is unlimited.", "-1"},
    {"noninclusive_directory_repl",    "Optional, string - If non-inclusive directory exists, its replacement policy. LRU, LFU, MRU, NMRU, or RANDOM. (not case-sensitive).", "LRU"},
    {"noninclusive_directory_entries", "Optional, int - Number of entries in the directory. Must be at least 1 if the non-inclusive directory exists.", "0"},
    {"noninclusive_directory_associativity", "Optional, int - For a set-associative directory, number of ways.", "1"},
    {"lower_is_noninclusive",   "Optional, int - Next lower level cache is non-inclusive, changes some coherence decisions (e.g., write back clean data)", "0"},
    {"mshr_num_entries",        "Optional, int - Number of MSHR entries. Not valid for L1s because L1 MSHRs assumed to be sized for the CPU's load/store queue. Setting this to -1 will create a very large MSHR.", "-1"},
    {"stat_group_ids",          "Optional, int list - Stat grouping. Instructions with same IDs will be grouped for stats. Separated by commas.", ""},
    {"tag_access_latency_cycles", "Optional, int - Latency (in cycles) to access tag portion only of cache. If not specified, defaults to access_latency_cycles","access_latency_cycles"},
    {"mshr_latency_cycles",     "Optional, int - Latency (in cycles) to process responses in the cache (MSHR response hits). If not specified, simple intrapolation is used based on the cache access latency", "-1"},
    {"prefetcher",              "Optional, string - Name of prefetcher module", ""},
    {"max_outstanding_prefetch","Optional, int - Maximum number of prefetch misses that can be outstanding, additional prefetches will be dropped/NACKed. Default is 1/2 of MSHR entries.", "0.5*mshr_num_entries"},
    {"drop_prefetch_mshr_level","Optional, int - Drop/NACK prefetches if the number of in-use mshrs is greater than or equal to this number. Default is mshr_num_entries - 2.", "mshr_num_entries-2"},
    {"num_cache_slices",        "Optional, int - For a distributed, shared cache, total number of cache slices", "1"},
    {"slice_id",                "Optional, int - For distributed, shared caches, unique ID for this cache slice", "0"},
    {"slice_allocation_policy", "Optional, string - Policy for allocating addresses among distributed shared cache. Options: rr[round-robin]", "rr"},
    {"network_bw",              "Optional, int - When connected to a network, the network link bandwidth.", "80GB/s"},
    {"network_address",         "Optional, int - When connected to a network, the network address of this cache.", "0"},
    {"network_input_buffer_size", "Optional, int - When connected to a network, size of the network's input buffer.", "1KB"},
    {"network_output_buffer_size","Optional, int - When connected to a network, size of the network;s output buffer.", "1KB"},
    {"maxRequestDelay",         "Optional, int - Set an error timeout if memory requests take longer than this in ns (0: disable)", "0"},
    {"snoop_l1_invalidations",  "Optional, int - Forward invalidations from L1s to processors. Options: 0[off], 1[on]", "0"},
    {"debug",                   "Optional, int - Print debug information. Options: 0[no output], 1[stdout], 2[stderr], 3[file]", "0"},
    {"debug_level",             "Optional, int - Debugging level. Between 0 and 10", "0"},
    {"debug_addr",              "Optional, int - Address (in decimal) to be debugged, if not specified or specified as -1, debug output for all addresses will be printed","-1"},
    {"force_noncacheable_reqs", "Optional, int - Used for verification purposes. All requests are considered to be 'noncacheable'. Options: 0[off], 1[on]", "0"},
    {"LLC",                     "DEPRECATED - Now auto-detected by configure. Specifies whether cache is a last-level cache. Options: 0[not LLC], 1[LLC]"},
    {"statistics",              "DEPRECATED - Use Statistics API to get statistics for caches.", "0"},
    {"network_num_vc",          "DEPRECATED - Number of virtual channels (VCs) on the on-chip network. memHierarchy only uses one VC.", "1"},
    {"directory_at_next_level", "DEPRECATED - Now auto-detected by configure. Specifies if there is a directory-controller as the next lower memory level; deprecated - set 'bottom_network' to 'directory' instead", "0"},
    {"bottom_network",          "DEPRECATED - Now auto-detected by configure. Specifies whether the cache is connected to a network below and the entity type of the connection. Options: cache, directory, ''[no network below]", ""},
    {"top_network",             "DEPRECATED - Now auto-detected by configure. Specifies whether the cache is connected to a network above and the entity type of the connection. Options: cache, ''[no network above]", ""},
    {NULL, NULL, NULL}
};

static const ElementInfoPort cache_ports[] = {
    {"low_network_%(low_network_ports)d",  "Ports connected to lower level caches (closer to main memory)", memEvent_port_events},
    {"high_network_%(high_network_ports)d", "Ports connected to higher level caches (closer to CPU)", memEvent_port_events},
    {"directory",   "Network link port to directory", net_port_events},
    {"cache",       "Network link port to cache", net_port_events},
    {NULL, NULL, NULL}
};

static const ElementInfoStatistic cache_statistics[] = {
    /* Cache hits and misses */
    {"CacheHits",           "Total number of cache hits", "count", 1},
    {"CacheMisses",         "Total number of cache misses", "count", 1},
    {"GetSHit_Arrival",     "GetS was handled at arrival and was a cache hit", "count", 1},
    {"GetSHit_Blocked",     "GetS was blocked in MSHR at arrival and later was a cache hit", "count", 1},
    {"GetXHit_Arrival",     "GetX was handled at arrival and was a cache hit", "count", 1},
    {"GetXHit_Blocked",     "GetX was blocked in MSHR at arrival and  later was a cache hit", "count", 1},
    {"GetSExHit_Arrival",   "GetSEx was handled at arrival and was a cache hit", "count", 1},
    {"GetSExHit_Blocked",   "GetSEx was blocked in MSHR at arrival and  later was a cache hit", "count", 1},
    {"GetSMiss_Arrival",    "GetS was handled at arrival and was a cache miss", "count", 1},
    {"GetSMiss_Blocked",    "GetS was blocked in MSHR at arrival and later was a cache miss", "count", 1},
    {"GetXMiss_Arrival",    "GetX was handled at arrival and was a cache miss", "count", 1},
    {"GetXMiss_Blocked",    "GetX was blocked in MSHR at arrival and  later was a cache miss", "count", 1},
    {"GetSExMiss_Arrival",  "GetSEx was handled at arrival and was a cache miss", "count", 1},
    {"GetSExMiss_Blocked",  "GetSEx was blocked in MSHR at arrival and  later was a cache miss", "count", 1},
    {"TotalEventsReceived", "Total number of events received by this cache", "events", 1},
    {"TotalEventsReplayed", "Total number of events that were initially blocked and then were replayed", "events", 1},
    {"MSHR_occupancy",      "Number of events in MSHR each cycle", "events", 1},
    /* Coherence events - break down GetS between S/E */
    {"SharedReadResponse",      "Coherence: Received shared response to a GetS request", "count", 2},
    {"ExclusiveReadResponse",   "Coherence: Received exclusive response to a GetS request", "count", 2},
    /* Event receives */
    {"GetS_recv",               "Event received: GetS", "count", 2},
    {"GetX_recv",               "Event received: GetX", "count", 2},
    {"GetSEx_recv",             "Event received: GetSEx", "count", 2},
    {"GetSResp_recv",           "Event received: GetSResp", "count", 2},
    {"GetXResp_recv",           "Event received: GetXResp", "count", 2},
    {"PutM_recv",               "Event received: PutM", "count", 2},
    {"PutS_recv",               "Event received: PutS", "count", 2},
    {"PutE_recv",               "Event received: PutE", "count", 2},
    {"FetchInv_recv",           "Event received: FetchInv", "count", 2},
    {"FetchInvX_recv",          "Event received: FetchInvX", "count", 2},
    {"Inv_recv",                "Event received: Inv", "count", 2},
    {"NACK_recv",               "Event: NACK received", "count", 2},
    /* Event sends */
    {"eventSent_GetS",          "Number of GetS requests sent", "events", 2},
    {"eventSent_GetX",          "Number of GetX requests sent", "events", 2},
    {"eventSent_GetSEx",        "Number of GetSEx requests sent", "events", 2},
    {"eventSent_GetSResp",      "Number of GetSResp responses sent", "events", 2},
    {"eventSent_GetXResp",      "Number of GetXResp responses sent", "events", 2},
    {"eventSent_PutS",          "Number of PutS requests sent", "events", 2},
    {"eventSent_PutE",          "Number of PutE requests sent", "events", 2},
    {"eventSent_PutM",          "Number of PutM requests sent", "events", 2},
    {"eventSent_Inv",           "Number of Inv requests sent", "events", 2},
    {"eventSent_Fetch",         "Number of Fetch requests sent", "events", 2},
    {"eventSent_FetchInv",      "Number of FetchInv requests sent", "events", 2},
    {"eventSent_FetchInvX",     "Number of FetchInvX requests sent", "events", 2},
    {"eventSent_FetchResp",     "Number of FetchResp requests sent", "events", 2},
    {"eventSent_FetchXResp",    "Number of FetchXResp requests sent", "events", 2},
    {"eventSent_AckInv",        "Number of AckInvs sent", "events", 2},
    {"eventSent_AckPut",        "Number of AckPuts sent", "events", 2},
    {"eventSent_NACK_up",       "Number of NACKs sent up (towards CPU)", "events", 2},
    {"eventSent_NACK_down",     "Number of NACKs sent down (towards main memory)", "events", 2},
    /* Event/State combinations - Count how many times an event was seen in particular state */
    {"stateEvent_GetS_I",           "Event/State: Number of times a GetS was seen in state I (Miss)", "count", 3},
    {"stateEvent_GetS_S",           "Event/State: Number of times a GetS was seen in state S (Hit)", "count", 3},
    {"stateEvent_GetS_E",           "Event/State: Number of times a GetS was seen in state E (Hit)", "count", 3},
    {"stateEvent_GetS_M",           "Event/State: Number of times a GetS was seen in state M (Hit)", "count", 3},
    {"stateEvent_GetX_I",           "Event/State: Number of times a GetX was seen in state I (Miss)", "count", 3},
    {"stateEvent_GetX_S",           "Event/State: Number of times a GetX was seen in state S (Miss)", "count", 3},
    {"stateEvent_GetX_E",           "Event/State: Number of times a GetX was seen in state E (Hit)", "count", 3},
    {"stateEvent_GetX_M",           "Event/State: Number of times a GetX was seen in state M (Hit)", "count", 3},
    {"stateEvent_GetSEx_I",         "Event/State: Number of times a GetSEx was seen in state I (Miss)", "count", 3},
    {"stateEvent_GetSEx_S",         "Event/State: Number of times a GetSEx was seen in state S (Miss)", "count", 3},
    {"stateEvent_GetSEx_E",         "Event/State: Number of times a GetSEx was seen in state E (Hit)", "count", 3},
    {"stateEvent_GetSEx_M",         "Event/State: Number of times a GetSEx was seen in state M (Hit)", "count", 3},
    {"stateEvent_GetSResp_IS",      "Event/State: Number of times a GetSResp was seen in state IS", "count", 3},
    {"stateEvent_GetSResp_IM",      "Event/State: Number of times a GetSResp was seen in state IM", "count", 3},
    {"stateEvent_GetSResp_SMInv",   "Event/State: Number of times a GetSResp was seen in state SM_Inv", "count", 3},
    {"stateEvent_GetSResp_SM",      "Event/State: Number of times a GetSResp was seen in state SM", "count", 3},
    {"stateEvent_GetXResp_IM",      "Event/State: Number of times a GetXResp was seen in state IM", "count", 3},
    {"stateEvent_GetXResp_SM",      "Event/State: Number of times a GetXResp was seen in state SM", "count", 3},
    {"stateEvent_GetXResp_SMInv",   "Event/State: Number of times a GetXResp was seen in state SM_Inv", "count", 3},
    {"stateEvent_PutS_I",           "Event/State: Number of times a PutS was seen in state I", "count", 3},
    {"stateEvent_PutS_S",           "Event/State: Number of times a PutS was seen in state S", "count", 3},
    {"stateEvent_PutS_E",           "Event/State: Number of times a PutS was seen in state E", "count", 3},
    {"stateEvent_PutS_M",           "Event/State: Number of times a PutS was seen in state M", "count", 3},
    {"stateEvent_PutS_SD",          "Event/State: Number of times a PutS was seen in state S_D", "count", 3},
    {"stateEvent_PutS_ED",          "Event/State: Number of times a PutS was seen in state E_D", "count", 3},
    {"stateEvent_PutS_MD",          "Event/State: Number of times a PutS was seen in state M_D", "count", 3},
    {"stateEvent_PutS_SMD",         "Event/State: Number of times a PutS was seen in state SM_D", "count", 3},
    {"stateEvent_PutS_SI",          "Event/State: Number of times a PutS was seen in state SI", "count", 3},
    {"stateEvent_PutS_EI",          "Event/State: Number of times a PutS was seen in state EI", "count", 3},
    {"stateEvent_PutS_MI",          "Event/State: Number of times a PutS was seen in state MI", "count", 3},
    {"stateEvent_PutS_SInv",        "Event/State: Number of times a PutS was seen in state S_Inv", "count", 3},
    {"stateEvent_PutS_EInv",        "Event/State: Number of times a PutS was seen in state E_Inv", "count", 3},
    {"stateEvent_PutS_MInv",        "Event/State: Number of times a PutS was seen in state M_Inv", "count", 3},
    {"stateEvent_PutS_SMInv",       "Event/State: Number of times a PutS was seen in state SM_Inv", "count", 3},
    {"stateEvent_PutS_EInvX",       "Event/State: Number of times a PutS was seen in state E_InvX", "count", 3},
    {"stateEvent_PutE_I",           "Event/State: Number of times a PutE was seen in state I", "count", 3},
    {"stateEvent_PutE_E",           "Event/State: Number of times a PutE was seen in state E", "count", 3},
    {"stateEvent_PutE_M",           "Event/State: Number of times a PutE was seen in state M", "count", 3},
    {"stateEvent_PutE_EI",          "Event/State: Number of times a PutE was seen in state EI", "count", 3},
    {"stateEvent_PutE_MI",          "Event/State: Number of times a PutE was seen in state MI", "count", 3},
    {"stateEvent_PutE_EInv",        "Event/State: Number of times a PutE was seen in state E_Inv", "count", 3},
    {"stateEvent_PutE_MInv",        "Event/State: Number of times a PutE was seen in state M_Inv", "count", 3},
    {"stateEvent_PutE_EInvX",       "Event/State: Number of times a PutE was seen in state E_InvX", "count", 3},
    {"stateEvent_PutE_MInvX",       "Event/State: Number of times a PutE was seen in state M_InvX", "count", 3},
    {"stateEvent_PutM_I",           "Event/State: Number of times a PutM was seen in state I", "count", 3},
    {"stateEvent_PutM_E",           "Event/State: Number of times a PutM was seen in state E", "count", 3},
    {"stateEvent_PutM_M",           "Event/State: Number of times a PutM was seen in state M", "count", 3},
    {"stateEvent_PutM_EI",          "Event/State: Number of times a PutM was seen in state EI", "count", 3},
    {"stateEvent_PutM_MI",          "Event/State: Number of times a PutM was seen in state MI", "count", 3},
    {"stateEvent_PutM_EInv",        "Event/State: Number of times a PutM was seen in state E_Inv", "count", 3},
    {"stateEvent_PutM_MInv",        "Event/State: Number of times a PutM was seen in state M_Inv", "count", 3},
    {"stateEvent_PutM_EInvX",       "Event/State: Number of times a PutM was seen in state E_InvX", "count", 3},
    {"stateEvent_PutM_MInvX",       "Event/State: Number of times a PutM was seen in state M_InvX", "count", 3},
    {"stateEvent_Inv_I",            "Event/State: Number of times an Inv was seen in state I", "count", 3},
    {"stateEvent_Inv_IS",           "Event/State: Number of times an Inv was seen in state IS", "count", 3},
    {"stateEvent_Inv_IM",           "Event/State: Number of times an Inv was seen in state IM", "count", 3},
    {"stateEvent_Inv_S",            "Event/State: Number of times an Inv was seen in state S", "count", 3},
    {"stateEvent_Inv_SM",           "Event/State: Number of times an Inv was seen in state SM", "count", 3},
    {"stateEvent_Inv_SInv",         "Event/State: Number of times an Inv was seen in state S_Inv", "count", 3},
    {"stateEvent_Inv_SI",           "Event/State: Number of times an Inv was seen in state SI", "count", 3},
    {"stateEvent_Inv_SMInv",        "Event/State: Number of times an Inv was seen in state SM_Inv", "count", 3},
    {"stateEvent_Inv_SD",           "Event/State: Number of times an Inv was seen in state S_D", "count", 3},
    {"stateEvent_FetchInv_I",       "Event/State: Number of times a FetchInv was seen in state I", "count", 3},
    {"stateEvent_FetchInv_IS",      "Event/State: Number of times a FetchInv was seen in state IS", "count", 3},
    {"stateEvent_FetchInv_IM",      "Event/State: Number of times a FetchInv was seen in state IM", "count", 3},
    {"stateEvent_FetchInv_SM",      "Event/State: Number of times a FetchInv was seen in state SM", "count", 3},
    {"stateEvent_FetchInv_S",       "Event/State: Number of times a FetchInv was seen in state S", "count", 3},
    {"stateEvent_FetchInv_E",       "Event/State: Number of times a FetchInv was seen in state E", "count", 3},
    {"stateEvent_FetchInv_M",       "Event/State: Number of times a FetchInv was seen in state M", "count", 3},
    {"stateEvent_FetchInv_EI",      "Event/State: Number of times a FetchInv was seen in state EI", "count", 3},
    {"stateEvent_FetchInv_MI",      "Event/State: Number of times a FetchInv was seen in state MI", "count", 3},
    {"stateEvent_FetchInv_EInv",    "Event/State: Number of times a FetchInv was seen in state E_Inv", "count", 3},
    {"stateEvent_FetchInv_EInvX",   "Event/State: Number of times a FetchInv was seen in state E_InvX", "count", 3},
    {"stateEvent_FetchInv_MInv",    "Event/State: Number of times a FetchInv was seen in state M_Inv", "count", 3},
    {"stateEvent_FetchInv_MInvX",   "Event/State: Number of times a FetchInv was seen in state M_InvX", "count", 3},
    {"stateEvent_FetchInv_SD",      "Event/State: Number of times a FetchInv was seen in state S_D", "count", 3},
    {"stateEvent_FetchInv_ED",      "Event/State: Number of times a FetchInv was seen in state E_D", "count", 3},
    {"stateEvent_FetchInv_MD",      "Event/State: Number of times a FetchInv was seen in state M_D", "count", 3},
    {"stateEvent_FetchInvX_I",      "Event/State: Number of times a FetchInvX was seen in state I", "count", 3},
    {"stateEvent_FetchInvX_IS",     "Event/State: Number of times a FetchInvX was seen in state IS", "count", 3},
    {"stateEvent_FetchInvX_IM",     "Event/State: Number of times a FetchInvX was seen in state IM", "count", 3},
    {"stateEvent_FetchInvX_SM",     "Event/State: Number of times a FetchInvX was seen in state SM", "count", 3},
    {"stateEvent_FetchInvX_E",      "Event/State: Number of times a FetchInvX was seen in state E", "count", 3},
    {"stateEvent_FetchInvX_M",      "Event/State: Number of times a FetchInvX was seen in state M", "count", 3},
    {"stateEvent_FetchInvX_EI",     "Event/State: Number of times a FetchInvX was seen in state EI", "count", 3},
    {"stateEvent_FetchInvX_MI",     "Event/State: Number of times a FetchInvX was seen in state MI", "count", 3},
    {"stateEvent_FetchInvX_EInv",   "Event/State: Number of times a FetchInvX was seen in state E_Inv", "count", 3},
    {"stateEvent_FetchInvX_EInvX",  "Event/State: Number of times a FetchInvX was seen in state E_InvX", "count", 3},
    {"stateEvent_FetchInvX_MInv",   "Event/State: Number of times a FetchInvX was seen in state M_Inv", "count", 3},
    {"stateEvent_FetchInvX_MInvX",  "Event/State: Number of times a FetchInvX was seen in state M_InvX", "count", 3},
    {"stateEvent_FetchInvX_ED",     "Event/State: Number of times a FetchInvX was seen in state E_D", "count", 3},
    {"stateEvent_FetchInvX_MD",     "Event/State: Number of times a FetchInvX was seen in state M_D", "count", 3},
    {"stateEvent_Fetch_I",          "Event/State: Number of times a Fetch was seen in state I", "count", 3},
    {"stateEvent_Fetch_IS",         "Event/State: Number of times a Fetch was seen in state IS", "count", 3},
    {"stateEvent_Fetch_IM",         "Event/State: Number of times a Fetch was seen in state IM", "count", 3},
    {"stateEvent_Fetch_S",          "Event/State: Number of times a Fetch was seen in state S", "count", 3},
    {"stateEvent_Fetch_SM",         "Event/State: Number of times a Fetch was seen in state SM", "count", 3},
    {"stateEvent_Fetch_SInv",       "Event/State: Number of times a Fetch was seen in state S_Inv", "count", 3},
    {"stateEvent_Fetch_SI",         "Event/State: Number of times a Fetch was seen in state SI", "count", 3},
    {"stateEvent_Fetch_SD",         "Event/State: Number of times a Fetch was seen in state S_D", "count", 3},
    {"stateEvent_FetchResp_I",      "Event/State: Number of times a FetchResp was seen in state I", "count", 3},
    {"stateEvent_FetchResp_SI",     "Event/State: Number of times a FetchResp was seen in state SI", "count", 3},
    {"stateEvent_FetchResp_EI",     "Event/State: Number of times a FetchResp was seen in state EI", "count", 3},
    {"stateEvent_FetchResp_MI",     "Event/State: Number of times a FetchResp was seen in state MI", "count", 3},
    {"stateEvent_FetchResp_SInv",   "Event/State: Number of times a FetchResp was seen in state S_Inv", "count", 3},
    {"stateEvent_FetchResp_SMInv",  "Event/State: Number of times a FetchResp was seen in state SM_Inv", "count", 3},
    {"stateEvent_FetchResp_EInv",   "Event/State: Number of times a FetchResp was seen in state E_Inv", "count", 3},
    {"stateEvent_FetchResp_MInv",   "Event/State: Number of times a FetchResp was seen in state M_Inv", "count", 3},
    {"stateEvent_FetchResp_SD",     "Event/State: Number of times a FetchResp was seen in state S_D", "count", 3},
    {"stateEvent_FetchResp_SMD",    "Event/State: Number of times a FetchResp was seen in state SM_D", "count", 3},
    {"stateEvent_FetchResp_ED",     "Event/State: Number of times a FetchResp was seen in state E_D", "count", 3},
    {"stateEvent_FetchResp_MD",     "Event/State: Number of times a FetchResp was seen in state M_D", "count", 3},
    {"stateEvent_FetchXResp_I",     "Event/State: Number of times a FetchXResp was seen in state I", "count", 3},
    {"stateEvent_FetchXResp_EInvX", "Event/State: Number of times a FetchXResp was seen in state E_InvX", "count", 3},
    {"stateEvent_FetchXResp_MInvX", "Event/State: Number of times a FetchXResp was seen in state M_InvX", "count", 3},
    {"stateEvent_AckInv_I",         "Event/State: Number of times an AckInv was seen in state I", "count", 3},
    {"stateEvent_AckInv_SInv",      "Event/State: Number of times an AckInv was seen in state S_Inv", "count", 3},
    {"stateEvent_AckInv_SMInv",     "Event/State: Number of times an AckInv was seen in state SM_Inv", "count", 3},
    {"stateEvent_AckInv_SI",        "Event/State: Number of times an AckInv was seen in state SI", "count", 3},
    {"stateEvent_AckInv_EI",        "Event/State: Number of times an AckInv was seen in state EI", "count", 3},
    {"stateEvent_AckInv_MI",        "Event/State: Number of times an AckInv was seen in state MI", "count", 3},
    {"stateEvent_AckInv_EInv",      "Event/State: Number of times an AckInv was seen in state E_Inv", "count", 3},
    {"stateEvent_AckInv_MInv",      "Event/State: Number of times an AckInv was seen in state M_Inv", "count", 3},
    {"stateEvent_AckPut_I",         "Event/State: Number of times an AckPut was seen in state I", "count", 3},
    /* Eviction - count attempts to evict in a particular state */
    {"evict_I",                 "Eviction: Attempted to evict a block in state I", "count", 3},
    {"evict_S",                 "Eviction: Attempted to evict a block in state S", "count", 3},
    {"evict_E",                 "Eviction: Attempted to evict a block in state E", "count", 3},
    {"evict_M",                 "Eviction: Attempted to evict a block in state M", "count", 3},
    {"evict_IS",                "Eviction: Attempted to evict a block in state IS", "count", 3},
    {"evict_IM",                "Eviction: Attempted to evict a block in state IM", "count", 3},
    {"evict_SM",                "Eviction: Attempted to evict a block in state SM", "count", 3},
    {"evict_SInv",              "Eviction: Attempted to evict a block in state S_Inv", "count", 3},
    {"evict_EInv",              "Eviction: Attempted to evict a block in state E_Inv", "count", 3},
    {"evict_MInv",              "Eviction: Attempted to evict a block in state M_Inv", "count", 3},
    {"evict_SMInv",             "Eviction: Attempted to evict a block in state SM_Inv", "count", 3},
    {"evict_EInvX",             "Eviction: Attempted to evict a block in state E_InvX", "count", 3},
    {"evict_MInvX",             "Eviction: Attempted to evict a block in state M_InvX", "count", 3},
    {"evict_SI",                "Eviction: Attempted to evict a block in state SI", "count", 3},
    /* Latency for different kinds of misses*/
    {"latency_GetS_IS",         "Latency for read misses in I state", "cycles", 1},
    {"latency_GetS_M",          "Latency for read misses that find the block owned by another cache in M state", "cycles", 1},
    {"latency_GetX_IM",         "Latency for write misses in I state", "cycles", 1},
    {"latency_GetX_SM",         "Latency for write misses in S state", "cycles", 1},
    {"latency_GetX_M",          "Latency for write misses that find the block owned by another cache in M state", "cycles", 1},
    {"latency_GetSEx_IM",       "Latency for read-exclusive misses in I state", "cycles", 1},
    {"latency_GetSEx_SM",       "Latency for read-exclusive misses in S state", "cycles", 1},
    {"latency_GetSEx_M",        "Latency for read-exclusive misses that find the block owned by another cache in M state", "cycles", 1},
    /* Miscellaneous */
    {"EventStalledForLockedCacheline",  "Number of times an event (FetchInv, FetchInvX, eviction, Fetch, etc.) was stalled because a cache line was locked", "instances", 1},
    {NULL, NULL, NULL, 0}
};


static Component* create_Sieve(ComponentId_t id, Params& params)
{
	return Sieve::sieveFactory(id, params);
}

static const ElementInfoParam sieve_params[] = {
    /* Required */
    {"cache_size",              "Required, string - Cache size with units. Eg. 4KB or 1MB"},
    {"associativity",           "Required, int - Associativity of the cache. In set associative mode, this is the number of ways."},
    /* Not required */
    {"cache_line_size",         "Optional, int - Size of a cache line (aka cache block) in bytes."},
    {"profiler",                "Optional, string - Name of profiling module. Currently only configured to work with cassini.AddrHistogrammer. Add params using 'profiler.paramName'", ""},
    {"debug",                   "Optional, int - Print debug information. Options: 0[no output], 1[stdout], 2[stderr], 3[file]", "0"},
    {"debug_level",             "Optional, int - Debugging level. Between 0 and 10", "0"},
    {"output_file",             "Optional, string – Name of file to output malloc information to. Will have sequence number (and optional marker number) and .txt appended to it. E.g. sieveMallocRank-3.txt", "sieveMallocRank"},
    {NULL, NULL, NULL}
};

static const ElementInfoPort sieve_ports[] = {
    {"cpu_link_%(port)d", "Ports connected to the CPUs", memEvent_port_events},
<<<<<<< HEAD
    {"alloc_link_%(port)d", "Ports connected to the CPU's allocation/free notification", 
     arielAlloc_port_events},
=======
    {"alloc_link", "Connection to the CPU's allocation/free notification", arielAlloc_port_events},
>>>>>>> 88e9e063
    {NULL, NULL, NULL}
};

static const ElementInfoStatistic sieve_statistics[] = {
    {"ReadHits",    "Number of read requests that hit in the sieve", "count", 1},
    {"ReadMisses",  "Number of read requests that missed in the sieve", "count", 1},
    {"WriteHits",   "Number of write requests that hit in the sieve", "count", 1},
    {"WriteMisses", "Number of write requests that missed in the sieve", "count", 1},
    {NULL, NULL, NULL, 0},
};



static Component* create_Bus(ComponentId_t id, Params& params)
{
    return new Bus( id, params );
}

static const ElementInfoParam bus_params[] = {
    {"bus_frequency",       "Bus clock frequency"},
    {"broadcast",           "If set, messages are broadcasted to all other ports", "0"},
    {"fanout",              "If set, messages from the high network are replicated and sent to all low network ports", "0"},
    {"bus_latency_cycles",  "Bus latency in cycles", "0"},
    {"idle_max",            "Bus temporarily turns off clock after this amount of idle cycles", "6"},
    {"debug",               "Prints debug statements --0[No debugging], 1[STDOUT], 2[STDERR], 3[FILE]--", "0"},
    {"debug_level",         "Debugging level: 0 to 10", "0"},
    {"debug_addr",          "Optional, int      - Address (in decimal) to be debugged, if not specified or specified as -1, debug output for all addresses will be printed","-1"},
    {NULL, NULL}
};


static const ElementInfoPort bus_ports[] = {
    {"low_network_%(low_network_ports)d",  "Ports connected to lower level caches (closer to main memory)", memEvent_port_events},
    {"high_network_%(high_network_ports)d", "Ports connected to higher level caches (closer to CPU)", memEvent_port_events},
    {NULL, NULL, NULL}
};


static Component* create_trivialCPU(ComponentId_t id, Params& params){
	return new trivialCPU( id, params );
}

static const ElementInfoPort cpu_ports[] = {
    {"mem_link", "Connection to caches.", NULL},
    {NULL, NULL, NULL}
};

static const ElementInfoParam cpu_params[] = {
    {"verbose",                 "Determine how verbose the output from the CPU is", "1"},
    {"rngseed",                 "Set a seed for the random generation of addresses", "7"},
    {"commFreq",                "How often to do a memory operation."},
    {"memSize",                 "Size of physical memory."},
    {"do_write",                "Enable writes to memory (versus just reads).", "1"},
    {"num_loadstore",           "Stop after this many reads and writes.", "-1"},
    {"noncacheableRangeStart",  "Beginning of range of addresses that are noncacheable.", "0x0"},
    {"noncacheableRangeEnd",    "End of range of addresses that are noncacheable.", "0x0"},
    {"addressoffset",           "Apply an offset to a calculated address to check for non-alignment issues", "0"},
    {NULL, NULL, NULL}
};


static Component* create_streamCPU(ComponentId_t id, Params& params){
	return new streamCPU( id, params );
}



static Component* create_MemController(ComponentId_t id, Params& params){
	return new MemController( id, params );
}

static const ElementInfoParam memctrl_params[] = {
    /* Required parameters */
    {"backend.mem_size",    "Size of physical memory in MB"},
    {"clock",               "Clock frequency of controller", NULL},
    /* Optional parameters */
    {"backend",             "Timing backend to use:  Default to simpleMem", "memHierarchy.simpleMem"},
    {"coherence_protocol",  "Coherence protocol.  Supported: MESI (default), MSI. Only used when a directory controller is not present.", "MESI"},
    {"request_width",       "Size of a DRAM request in bytes. Default 64", "64"},
    {"max_requests_per_cycle",  "Maximum number of requests to accept per cycle. 0 or negative is unlimited. Default is 1 for simpleMem backend, unlimited otherwise.", "1"},
    {"range_start",         "Address where physical memory begins", "0"},
    {"interleave_size",     "Size of interleaved chunks in bytes with units (e.g., 64B or 4KB). Note: This definition has CHANGED (used to be specified in KB)", "0B"},
    {"interleave_step",     "Distance between sucessive interleaved chunks on this controller in bytes (e.g., 512B or 16KB) Note: This definition has CHANGED (used to be specified in KB)", "0B"},
    {"direct_link_latency", "Latency when using the 'direct_link', rather than 'snoop_link'", "10 ns"},
    {"memory_file",         "Optional backing-store file to pre-load memory, or store resulting state", "N/A"},
    {"trace_file",          "File name (optional) of a trace-file to generate.", ""},
    {"debug",               "0 (default): No debugging, 1: STDOUT, 2: STDERR, 3: FILE.", "0"},
    {"debug_level",         "Debugging level: 0 to 10", "0"},
    {"debug_addr",          "Optional, int      - Address (in decimal) to be debugged, if not specified or specified as -1, debug output for all addresses will be printed","-1"},
    {"listenercount",       "Counts the number of listeners attached to this controller, these are modules for tracing or components like prefetchers", "0"},
    {"listener%(listenercount)d", "Loads a listener module into the controller", ""},
    {"network_bw",          "Network link bandwidth.", NULL},
    {"network_address",     "Network address of component.", ""},
    {"network_input_buffer_size",   "Size of the network's input buffer.", "1KB"},
    {"network_output_buffer_size",  "Size of the network's output buffer.", "1KB"},
    {"do_not_back",         "DO NOT use this parameter if simulation depends on correct memory values. Otherwise, set to '1' to reduce simulation's memory footprint", "0"},
    {"mem_size",            "DEPRECATED. Use 'backend.mem_size' instead. Size of physical memory in MB", "0"},
    {"statistics",          "DEPRECATED - use Statistics API to get statistics for memory controller","0"},
    {"network_num_vc",      "DEPRECATED. Number of virtual channels (VCs) on the on-chip network. memHierarchy only uses one VC.", "1"},
    {"direct_link",         "DEPRECATED. Now auto-detected by configure. Specifies whether memory is directly connected to a directory/cache (1) or is connected via the network (0)","1"},
    {NULL, NULL, NULL}
};

static const ElementInfoStatistic memctrl_statistics[] = {
    /* Cache hits and misses */
    { "cycles_with_issue",                  "Total cycles with successful issue to back end",   "cycles", 1 },
    { "cycles_attempted_issue_but_rejected","Total cycles where an attempt to issue to backend was rejected (indicates backend full)", "cycles", 1 },
    { "total_cycles",                       "Total cycles called at the memory controller",     "cycles", 1 },
    { "requests_received_GetS",             "Number of GetS (read) requests received",          "requests", 1},
    { "requests_received_GetSEx",           "Number of GetSEx (read) requests received",        "requests", 1},
    { "requests_received_GetX",             "Number of GetX (read) requests received",          "requests", 1},
    { "requests_received_PutM",             "Number of PutM (write) requests received",         "requests", 1},
    { "outstanding_requests",               "Total number of outstanding requests each cycle",  "requests", 1},
    { NULL, NULL, NULL, 0 }
};

static const ElementInfoPort memctrl_ports[] = {
    {"direct_link",     "Directly connect to another component (like a Directory Controller).", memEvent_port_events},
    {"cube_link",       "Link to VaultSim.", NULL}, /* TODO:  Make this generic */
    {"network",         "Network link to another component", net_port_events},
    {NULL, NULL, NULL}
};


static SubComponent* create_Mem_SimpleSim(Component* comp, Params& params){
    return new SimpleMemory(comp, params);
}

static const ElementInfoParam simpleMem_params[] = {
    {"verbose",          "Sets the verbosity of the backend output", "0" },
    {"access_time",     "Constant latency of memory operation.", "100 ns"},
    {NULL, NULL}
};


#if defined(HAVE_LIBDRAMSIM)
static SubComponent* create_Mem_DRAMSim(Component* comp, Params& params){
    return new DRAMSimMemory(comp, params);
}


static const ElementInfoParam dramsimMem_params[] = {
    {"verbose",          "Sets the verbosity of the backend output", "0" },
    {"device_ini",      "Name of DRAMSim Device config file", NULL},
    {"system_ini",      "Name of DRAMSim Device system file", NULL},
    {NULL, NULL, NULL}
};

static SubComponent* create_Mem_pagedMulti(Component* comp, Params& params){
    return new pagedMultiMemory(comp, params);
}


static const ElementInfoParam pagedMultiMem_params[] = {
    { "verbose",          "Sets the verbosity of the backend output", "0" },
    {"device_ini",      "Name of DRAMSim Device config file", NULL},
    {"system_ini",      "Name of DRAMSim Device system file", NULL},
    {"collect_stats",      "Name of DRAMSim Device system file", "0"},
    {"transfer_delay",      "Time (in ns) to transfer page to fast mem", "250"},
    {"dramBackpressure",    "Don't issue page swaps if DRAM is too busy", "1"},
    {"threshold",      "Threshold (touches/quantum)", "4"},
    {"scan_threshold",      "scan Threshold (for SC strategies)", "4"},
    {"seed",      "RNG Seed", "1447"},
    {"page_add_strategy",      "Page Addition Strategy", "T"},
    {"page_replace_strategy",      "Page Replacement Strategy", "FIFO"},
    {"access_time", "Constant time memory access for \"fast\" memory", "35ns"},
    {"max_fast_pages", "Number of \"fast\" (constant time) pages", "256"},
    {"page_shift", "Size of page (2^x bytes)", "12"},
    {"quantum", "time period for when page access counts is shifted", "5ms"},
    {"accStatsPrefix","File name for acces pattern statistics",""},
    {NULL, NULL, NULL}
};

static const ElementInfoStatistic pagedMultiMem_statistics[] = {
    {"fast_hits", "Number of accesses that 'hit' a fast page", "count", 1},
    {"fast_swaps", "Number of pages swapped between 'fast' and 'slow' memory", "count", 1},
    {"fast_acc", "Number of total accesses to the memory backend", "count", 1},
    {"t_pages", "Number of total pages", "count", 1},
    {"cant_swap", "Number of times a page could not be swapped in because no victim page could be found because all candidates were swapping", "count", 1},
    {"swap_delays", "Number of an access is delayed because the page is swapping", "count", 1},
    { NULL, NULL, NULL, 0 }
};

#endif

#if defined(HAVE_LIBHYBRIDSIM)
static SubComponent* create_Mem_HybridSim(Component* comp, Params& params){
    return new HybridSimMemory(comp, params);
}


static const ElementInfoParam hybridsimMem_params[] = {
    { "verbose",          "Sets the verbosity of the backend output", "0" },
    {"device_ini",      "Name of HybridSim Device config file", NULL},
    {"system_ini",      "Name of HybridSim Device system file", NULL},
    {NULL, NULL, NULL}
};

#endif

static SubComponent* create_Mem_VaultSim(Component* comp, Params& params){
    return new VaultSimMemory(comp, params);
}

#ifdef HAVE_GOBLIN_HMCSIM
static SubComponent* create_Mem_GOBLINHMCSim(Component* comp, Params& params){
    return new GOBLINHMCSimBackend(comp, params);
}

static const ElementInfoParam goblin_hmcsim_Mem_params[] = {
	{ "verbose",		"Sets the verbosity of the backend output", "0" },
	{ "device_count",	"Sets the number of HMCs being simulated, default=1, max=8", "1" },
	{ "link_count", 	"Sets the number of links being simulated, min=4, max=8, default=4", "4" },
	{ "vault_count",	"Sets the number of vaults being simulated, min=16, max=32, default=16", "16" },
	{ "queue_depth",	"Sets the depth of the HMC request queue, min=2, max=65536, default=2", "2" },
  	{ "dram_count",         "Sets the number of DRAM blocks per cube\n", "20" },
	{ "xbar_depth",         "Sets the queue depth for the HMC X-bar", "8" },
        { "max_req_size",       "Sets the maximum requests which can be inflight from the controller side at any time", "32" },
	{ "trace-banks", 	"Decides where tracing for memory banks is enabled, \"yes\" or \"no\", default=\"no\"", "no" },
	{ "trace-queue", 	"Decides where tracing for queues is enabled, \"yes\" or \"no\", default=\"no\"", "no" },
	{ "trace-cmds", 	"Decides where tracing for commands is enabled, \"yes\" or \"no\", default=\"no\"", "no" },
	{ "trace-latency", 	"Decides where tracing for latency is enabled, \"yes\" or \"no\", default=\"no\"", "no" },
	{ "trace-stalls", 	"Decides where tracing for memory stalls is enabled, \"yes\" or \"no\", default=\"no\"", "no" },
	{ "tag_count",		"Sets the number of inflight tags that can be pending at any point in time", "16" },
	{ "capacity_per_device", "Sets the capacity of the device being simulated in GB, min=2, max=8, default is 4", "4" },
	{ NULL, NULL, NULL }
};
#endif

#ifdef HAVE_FDSIM

static SubComponent* create_Mem_FDSim(Component* comp, Params& params){
    return new FlashDIMMSimMemory(comp, params);
}

static const ElementInfoParam fdsimMem_params[] = {
    { "device_ini",       "Name of HybridSim Device config file", "" },
    { "verbose",          "Sets the verbosity of the backend output", "0" },
    { "trace",            "Sets the name of a file to record trace output", "" },
    { "max_pending_reqs", "Sets the maximum number of requests that can be outstanding", "32" },
    { NULL, NULL, NULL }
};

#endif

static const ElementInfoParam vaultsimMem_params[] = {
    { "verbose",          "Sets the verbosity of the backend output", "0" },
    {"access_time",     "When not using DRAMSim, latency of memory operation.", "100 ns"},
    {NULL, NULL, NULL}
};



static Module* create_MemInterface(Component *comp, Params &params) {
    return new MemHierarchyInterface(comp, params);
}


static Module* create_MemNIC(Component *comp, Params &params) {
    return new MemNIC(comp, params);
}


static Component* create_DirectoryController(ComponentId_t id, Params& params){
	return new DirectoryController( id, params );
}

static const ElementInfoParam dirctrl_params[] = {
    /* Required parameters */
    {"network_address",         "Network address of component.", ""},
    /* Optional parameters */
    {"network_bw",              "Network link bandwidth.", "80GB/s"},
    {"network_input_buffer_size",   "Size of the network's input buffer.", "1KB"},
    {"network_output_buffer_size",  "Size of the network's output buffer.", "1KB"},
    {"addr_range_start",        "Start of Address Range, for this controller.", "0"},
    {"addr_range_end",          "End of Address Range, for this controller.", NULL},
    {"interleave_size",         "Size of interleaved chunks in bytes. Note: This definition has CHANGED (used to be specified in KB)", "0B"},
    {"interleave_step",         "Distance between sucessive interleaved chunks on this controller in bytes. Note: This definition has CHANGED (used to be specified in KB)", "0B"},
    {"clock",                   "Clock rate of controller.", "1GHz"},
    {"entry_cache_size",        "Size (in # of entries) the controller will cache.", "0"},
    {"debug",                   "0 (default): No debugging, 1: STDOUT, 2: STDERR, 3: FILE.", "0"},
    {"debug_level",             "Debugging level: 0 to 10", "0"},
    {"debug_addr",              "Address (in decimal) to be debugged, if not specified or specified as -1, debug output for all addresses will be printed","-1"},
    {"cache_line_size",         "Size of a cache line [aka cache block] in bytes.", "64"},
    {"coherence_protocol",      "Coherence protocol.  Supported --MESI, MSI--"},
    {"mshr_num_entries",        "Number of MSHRs. Set to -1 for almost unlimited number.", "-1"},
    {"net_memory_name",         "For directories connected to a memory over the network: name of the memory this directory owns", ""},
    {"access_latency_cycles",   "Latency of directory access in cycles", "0"},
    {"mshr_latency_cycles",     "Latency of mshr access in cycles", "0"},
    {"max_requests_per_cycle",  "Maximum number of requests to process per cycle (0 or negative is unlimited)", "0"},
    {"direct_mem_link",         "DEPRECATED. Now auto-detected by configure. Specifies whether directory has a direct connection to memory (1) or is connected via a network (0)","1"},
    {"network_num_vc",          "DEPRECATED. Number of virtual channels (VCs) on the on-chip network. memHierarchy only uses one VC.", "1"},
    {"statistics",              "DEPRECATED - Use the Statistics API to get statistics", "0"},
    {NULL, NULL, NULL}
};

static const ElementInfoPort dirctrl_ports[] = {
    {"memory",      "Link to Memory Controller", NULL},
    {"network",     "Network Link", NULL},
    {NULL, NULL, NULL}
};


static const ElementInfoStatistic dirctrl_statistics[] = {
    {"replacement_request_latency",     "Total latency in ns of all replacement (put*) requests handled",       "nanoseconds",  1},
    {"get_request_latency",             "Total latency in ns of all get* requests handled",                     "nanoseconds",  1},
    {"directory_cache_hits",            "Number of requests that hit in the directory cache",                   "requests",     1},
    {"mshr_hits",                       "Number of requests that hit in the MSHRs",                             "requests",     1},
    {"requests_received_GetS",          "Number of GetS (read-shared) requests received",                       "requests",     1},
    {"requests_received_GetX",          "Number of GetX (write-exclusive) requests received",                   "requests",     1},
    {"requests_received_GetSEx",        "Number of GetSEx (read-exclusive) requests received",                  "requests",     1},
    {"requests_received_PutS",          "Number of PutS (shared replacement) requests received",                "requests",     1},
    {"requests_received_PutE",          "Number of PutE (clean exclusive replacement) requests received",       "requests",     1},
    {"requests_received_PutM",          "Number of PutM (dirty exclusive replacement) requests received",       "requests",     1},
    {"responses_received_NACK",         "Number of NACK responses received",                                    "responses",    1},
    {"responses_received_FetchResp",    "Number of FetchResp responses received (response to FetchInv/Fetch)",  "responses",    1},
    {"responses_received_FetchXResp",   "Number of FetchXResp responses received (response to FetchXInv) ",     "responses",    1},
    {"responses_received_PutS",         "Number of PutS (shared replacement) requests received that raced with an Inv/Fetch* and were treated as a response to that Inv/Fetch*",   "requests",     1},
    {"responses_received_PutE",         "Number of PutE (clean exclusive replacement) requests received that raced with a Fetch* and were treated as a response to that Fetch*",   "requests",     1},
    {"responses_received_PutM",         "Number of PutM (dirty exclusive replacement) requests received that raced with a Fetch* and were treated as a response to that Fetch*",   "requests",     1},
    {"memory_requests_directory_entry_read", "Number of read requests for a directory entry sent to memory",    "requests",     1},
    {"memory_requests_directory_entry_write","Number of write requests for a directory entry sent to memory",   "requests",     1},
    {"memory_requests_data_read",       "Number of read requests for data sent to memory",                      "requests",     1},
    {"memory_requests_data_write",      "Number of write requests for data sent to memory",                     "requests",     1},
    {"requests_sent_Inv",               "Number of Inv (invalidate) requests sent to LLCs",                     "requests",     1},
    {"requests_sent_FetchInv",          "Number of FetchInv (invalidate and fetch exclusive data) requests sent to LLCs",   "requests",     1},
    {"requests_sent_FetchInvX",         "Number of FetchInvX (fetch exclusive data and downgrade) requests sent to LLCs",   "requests",     1},
    {"responses_sent_NACK",             "Number of NACK responses sent to LLCs",                                            "responses",    1},
    {"responses_sent_GetSResp",         "Number of GetSResp (data response to GetS or GetSEx) responses sent to LLCs",      "responses",    1},
    {"responses_sent_GetXResp",         "Number of GetXResp (data response to GetX) responses sent to LLCs",                "responses",    1},
    {"MSHR_occupancy",                  "Number of events in MSHR each cycle",                                  "events",       1},
    {NULL, NULL, NULL, 0}
};


static Component* create_DMAEngine(ComponentId_t id, Params& params){
	return new DMAEngine( id, params );
}

static const ElementInfoParam dmaengine_params[] = {
    {"debug",           "0 (default): No debugging, 1: STDOUT, 2: STDERR, 3: FILE.", "0"},
    {"debug_level",     "Debugging level: 0 to 10", "0"},
    {"clockRate",       "Clock Rate for processing DMAs.", "1GHz"},
    {"netAddr",         "Network address of component.", NULL},
    {"network_num_vc",  "DEPRECATED. Number of virtual channels (VCs) on the on-chip network. memHierarchy only uses one VC.", "1"},
    {"printStats",      "0 (default): Don't print, 1: STDOUT, 2: STDERR, 3: FILE.", "0"},
    {NULL, NULL, NULL}
};


static const ElementInfoPort dmaengine_ports[] = {
    {"netLink",     "Network Link",     net_port_events},
    {NULL, NULL, NULL}
};

static SubComponent* load_networkMemoryInspector(Component* parent, 
                                                 Params& params) {
    return new networkMemInspector(parent);
}

static const ElementInfoSubComponent subcomponents[] = {
    {
        "simpleMem",
        "Simple constant-access time memory",
        NULL, /* Advanced help */
        create_Mem_SimpleSim, /* Module Alloc w/ params */
        simpleMem_params,
        NULL, /* statistics */
        "SST::MemHierarchy::MemBackend"
    },
#if defined(HAVE_LIBDRAMSIM)
    {
        "dramsim",
        "DRAMSim-driven memory timings",
        NULL, /* Advanced help */
        create_Mem_DRAMSim, /* Module Alloc w/ params */
        dramsimMem_params,
        NULL, /* statistics */
        "SST::MemHierarchy::MemBackend"
    },
    {
        "pagedMulti",
        "DRAMSim-driven memory timings with a fixed timing multi-level memory using paging",
        NULL, /* Advanced help */
        create_Mem_pagedMulti, /* Module Alloc w/ params */
        pagedMultiMem_params,
        pagedMultiMem_statistics, /* statistics */
        "SST::MemHierarchy::MemBackend"
    },
#endif
#if defined(HAVE_LIBHYBRIDSIM)
    {
        "hybridsim",
        "HybridSim-driven memory timings",
        NULL, /* Advanced help */
        create_Mem_HybridSim, /* Module Alloc w/ params */
        hybridsimMem_params,
        NULL, /* statistics */
        "SST::MemHierarchy::MemBackend"
    },
#endif
#ifdef HAVE_GOBLIN_HMCSIM
    {
        "goblinHMCSim",
        "GOBLIN HMC Simulator driven memory timings",
        NULL, /* Advanced help */
        create_Mem_GOBLINHMCSim, /* Module Alloc w/ params */
        goblin_hmcsim_Mem_params,
        NULL, /* statistics */
        "SST::MemHierarchy::MemBackend"
    },
#endif
#ifdef HAVE_FDSIM
    {
        "flashDIMMSim",
        "FlashDIMM Simulator driven memory timings",
        NULL, /* Advanced help */
        create_Mem_FDSim, /* Module Alloc w/ params */
        fdsimMem_params,
        NULL, /* statistics */
        "SST::MemHierarchy::MemBackend"
    },
#endif
    {
        "vaultsim",
        "VaultSim Memory timings",
        NULL, /* Advanced help */
        create_Mem_VaultSim, /* Module Alloc w/ params */
        vaultsimMem_params,
        NULL, /* statistics */
        "SST::MemHierarchy::MemBackend"
    },
    { "networkMemoryInspector",
      "Used to classify memory traffic going through a network router",
      NULL,
      load_networkMemoryInspector,
      NULL,
      networkMemoryInspector_statistics,
      "SST::Interfaces::SimpleNetwork::NetworkInspector"
    },
    {NULL, NULL, NULL, NULL, NULL, NULL}
};

static const ElementInfoModule modules[] = {
    {
        "memInterface",
        "Simplified interface to Memory Hierarchy",
        NULL,
        NULL,
        create_MemInterface,
        NULL,
        "SST::Interfaces::SimpleMem"
    },
    {
        "memNIC",
        "Memory-oriented Network Interface",
        NULL, /* Advanced help */
        NULL, /* ModuleAlloc */
        create_MemNIC, /* Module Alloc w/ params */
        NULL, /* Params */
        NULL, /* Interface */
    },
    {NULL, NULL, NULL, NULL, NULL, NULL}
};


static const ElementInfoComponent components[] = {
	{   "Cache",
	    "Cache Component",
	    NULL,
            create_Cache,
            cache_params,
            cache_ports,
            COMPONENT_CATEGORY_MEMORY,
            cache_statistics
	},
        {   "Sieve",
	    "Simple Cache Filtering Component to model LL private caches",
	    NULL,
            create_Sieve,
            sieve_params,
            sieve_ports,
            COMPONENT_CATEGORY_MEMORY,
            sieve_statistics	
        },
	{   "Bus",
	    "Mem Hierarchy Bus Component",
	    NULL,
	    create_Bus,
            bus_params,
            bus_ports,
            COMPONENT_CATEGORY_MEMORY
	},
	{   "MemController",
	    "Memory Controller Component",
	    NULL,
	    create_MemController,
            memctrl_params,
            memctrl_ports,
            COMPONENT_CATEGORY_MEMORY,
	    memctrl_statistics
	},
	{   "DirectoryController",
	    "Coherencey Directory Controller Component",
	    NULL,
	    create_DirectoryController,
            dirctrl_params,
            dirctrl_ports,
            COMPONENT_CATEGORY_MEMORY,
	    dirctrl_statistics
        },
	{   "DMAEngine",
	    "DMA Engine Component",
	    NULL,
	    create_DMAEngine,
            dmaengine_params,
            dmaengine_ports,
            COMPONENT_CATEGORY_MEMORY
	},
	{   "trivialCPU",
	    "Simple Demo CPU for testing",
	    NULL,
	    create_trivialCPU,
            cpu_params,
            cpu_ports,
            COMPONENT_CATEGORY_PROCESSOR
	},
	{   "streamCPU",
	    "Simple Demo STREAM CPU for testing",
	    NULL,
	    create_streamCPU,
            cpu_params,
            cpu_ports,
            COMPONENT_CATEGORY_PROCESSOR
	},
	{ NULL, NULL, NULL, NULL, NULL, NULL, 0}
};

static const ElementInfoEvent memHierarchy_events[] = {
	{ "MemEvent", "Event to interact with the memHierarchy", NULL, NULL },
	{ "DMACommand", "Event to interact with DMA engine", NULL, NULL },
	{ NULL, NULL, NULL, NULL }
};

extern "C" {
	ElementLibraryInfo memHierarchy_eli = {
		"memHierarchy",
		"Cache Hierarchy",
		components,
        	memHierarchy_events, /* Events */
        	NULL, /* Introspectors */
        	modules,
		subcomponents,
		NULL,
		NULL, 
                NULL
	};
}

DeclareSerializable(SST::MemHierarchy::MemEvent)
DeclareSerializable(SST::MemHierarchy::DRAMReq)
DeclareSerializable(SST::MemHierarchy::MemNIC::MemRtrEvent)
DeclareSerializable(SST::MemHierarchy::MemNIC::InitMemRtrEvent)<|MERGE_RESOLUTION|>--- conflicted
+++ resolved
@@ -347,12 +347,7 @@
 
 static const ElementInfoPort sieve_ports[] = {
     {"cpu_link_%(port)d", "Ports connected to the CPUs", memEvent_port_events},
-<<<<<<< HEAD
-    {"alloc_link_%(port)d", "Ports connected to the CPU's allocation/free notification", 
-     arielAlloc_port_events},
-=======
-    {"alloc_link", "Connection to the CPU's allocation/free notification", arielAlloc_port_events},
->>>>>>> 88e9e063
+    {"alloc_link_%(port)d", "Ports connected to the CPU's allocation/free notification", arielAlloc_port_events},
     {NULL, NULL, NULL}
 };
 
