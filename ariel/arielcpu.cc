--- conflicted
+++ resolved
@@ -117,21 +117,13 @@
     sprintf(tool_path, "%s/libexec/fesimple.so", SST_INSTALL_PREFIX);
 #endif
 
-<<<<<<< HEAD
 	std::string ariel_tool = params.find<std::string>("arieltool", tool_path);
 	if("" == ariel_tool) {
 		output->fatal(CALL_INFO, -1, "The arieltool parameter specifying which PIN tool to run was not specified\n");
 	}
-=======
-    std::string ariel_tool = params.find_string("arieltool", tool_path);
-    if("" == ariel_tool) {
-        output->fatal(CALL_INFO, -1, "The arieltool parameter specifying which PIN tool to run was not specified\n");
-    }
->>>>>>> d9954390
 
     free(tool_path);
 
-<<<<<<< HEAD
 	std::string executable = params.find<std::string>("executable", "");
 	if("" == executable) {
 		output->fatal(CALL_INFO, -1, "The input deck did not specify an executable to be run against PIN\n");
@@ -142,18 +134,6 @@
 
 	uint32_t pin_startup_mode = (uint32_t) params.find<uint32_t>("arielmode", 2);
 	uint32_t intercept_multilev_mem = (uint32_t) params.find<uint32_t>("arielinterceptcalls", 1);
-=======
-    std::string executable = params.find_string("executable", "");
-    if("" == executable) {
-        output->fatal(CALL_INFO, -1, "The input deck did not specify an executable to be run against PIN\n");
-    }
-
-    uint32_t app_argc = (uint32_t) params.find_integer("appargcount", 0);
-    output->verbose(CALL_INFO, 1, 0, "Model specifies that there are %" PRIu32 " application arguments\n", app_argc);
-
-    uint32_t pin_startup_mode = (uint32_t) params.find_integer("arielmode", 2);
-    uint32_t intercept_multilev_mem = (uint32_t) params.find_integer("arielinterceptcalls", 1);
->>>>>>> d9954390
 
     switch(intercept_multilev_mem) {
         case 0:
@@ -172,13 +152,8 @@
 
     appLauncher = params.find<std::string>("launcher", PINTOOL_EXECUTABLE);
 
-<<<<<<< HEAD
     const uint32_t launch_param_count = (uint32_t) params.find<uint32_t>("launchparamcount", 0);
-    const uint32_t pin_arg_count = 23 + launch_param_count;
-=======
-    const uint32_t launch_param_count = (uint32_t) params.find_integer("launchparamcount", 0);
     const uint32_t pin_arg_count = 25 + launch_param_count;
->>>>>>> d9954390
 
     execute_args = (char**) malloc(sizeof(char*) * (pin_arg_count + app_argc));
 
